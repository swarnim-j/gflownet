--- conflicted
+++ resolved
@@ -740,7 +740,6 @@
                 'energies': energies,
                 'uncertainties': uncertainties,
         }
-<<<<<<< HEAD
         # Sanity-check: absolute zero pad
         zeros = np.where(batch == 0)
         row_unique, row_unique_idx = np.unique(zeros[0], return_index=True)
@@ -748,8 +747,6 @@
             if np.sum(batch[row, zeros[1][idx]:]):
                 print(f"Found sequence with positive values after last 0, row {row}")
                 import ipdb; ipdb.set_trace()
-=======
->>>>>>> 78ff64a6
         return samples
 
 
