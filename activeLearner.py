from argparse import Namespace
import yaml
from models import modelNet
from querier import *
from sampler import *
from utils import namespace2dict
from torch.utils import data
import torch.nn.functional as F
import torch

import os
import glob
import multiprocessing as mp


class ActiveLearning():
    def __init__(self, config):
        self.pipeIter = None
        self.config = config
        self.runNum = self.config.run_num
        self.setup()
        self.getModelSize()


    def setup(self):
        '''
        setup working directory
        move to relevant directory
        :return:
        '''
<<<<<<< HEAD
        self.oracle = Oracle(self.params) # oracle needs to be initialized to initialize toy datasets
        #TODO Initialize Q_Network
        if (self.params.run_num == 0) or (self.params.explicit_run_enumeration == True): # if making a new workdir
            if self.params.run_num == 0:
=======
        self.oracle = Oracle(self.config) # oracle needs to be initialized to initialize toy datasets

        if (self.config.run_num == 0) or (self.config.explicit_run_enumeration == True): # if making a new workdir
            if self.config.run_num == 0:
>>>>>>> 2127bb42
                self.makeNewWorkingDirectory()
            else:
                self.workDir = self.config.workdir + '/run%d'%self.config.run_num # explicitly enumerate the new run directory
                os.mkdir(self.workDir)

            os.mkdir(self.workDir + '/ckpts')
            os.mkdir(self.workDir + '/datasets')
            os.chdir(self.workDir) # move to working dir
            printRecord('Starting Fresh Run %d' %self.runNum)
            self.oracle.initializeDataset() # generate toy model dataset
        else:
            # move to working dir
            self.workDir = self.config.workdir + '/' + 'run%d' %self.config.run_num
            os.chdir(self.workDir)
            printRecord('Resuming run %d' % self.config.run_num)
        # Save YAML config
        with open(self.workDir + '/config.yml', 'w') as f:
            yaml.dump(numpy2python(namespace2dict(self.config)), f, default_flow_style=False)


        self.querier = Querier(self.config) # might as well initialize the querier here


    def makeNewWorkingDirectory(self):    # make working directory
        '''
        make a new working directory
        non-overlapping previous entries
        :return:
        '''
        workdirs = glob.glob(self.config.workdir + '/' + 'run*') # check for prior working directories
        if len(workdirs) > 0:
            prev_runs = []
            for i in range(len(workdirs)):
                prev_runs.append(int(workdirs[i].split('run')[-1]))

            prev_max = max(prev_runs)
            self.workDir = self.config.workdir + '/' + 'run%d' %(prev_max + 1)
            self.config.workdir = self.workDir
            os.mkdir(self.workDir)
            self.runNum = int(prev_max + 1)
        else:
            self.workDir = self.config.workdir + '/' + 'run1'
            os.mkdir(self.workDir)


    def runPipeline(self):
        '''
        run  the active learning pipeline for a number of iterations
        :return:
        '''
        self.testMinima = [] # best test loss of models, for each iteration of the pipeline
        self.bestScores = [] # best optima found by the sampler, for each iteration of the pipeline

        if self.config.dataset.type == 'toy':
            self.sampleOracle() # use the oracle to pre-solve the problem for future benchmarking
            printRecord(f"The true global minimum is {bcolors.OKGREEN}%.3f{bcolors.ENDC}" % self.trueMinimum)

<<<<<<< HEAD
        self.params.dataset_size = self.params.init_dataset_length
        #TODO Add nested loop for episodes and Q_model Training
        for self.pipeIter in range(self.params.pipeline_iterations):
=======
        self.config.dataset_size = self.config.dataset.init_length
        for self.pipeIter in range(self.config.al.n_iter):
>>>>>>> 2127bb42
            printRecord(f'Starting pipeline iteration #{bcolors.FAIL}%d{bcolors.ENDC}' % int(self.pipeIter+1))
            self.iterate() # run the pipeline
            self.saveOutputs() # save pipeline outputs
            if (self.pipeIter > 0) and (self.config.dataset.type == 'toy'):
                self.reportCumulativeResult()


    def iterate(self):
        '''
        run one iteration of the pipeline - train model, sample sequences, select sequences, consult oracle
        :return:
        '''

        t0 = time.time()
        self.retrainModels(parallel=self.config.proxy.training_parallelism)
        tf = time.time()
        printRecord('Retraining took {} seconds'.format(int(tf-t0)))

        t0 = time.time()
        self.getModelState() # run energy-only sampling and create model state dict
        #TODO Get Reward and put Transition in Buffer
        #TODO Run Q_Network and pass action to querier
        query = self.querier.buildQuery(self.model, self.stateDict, self.sampleDict)  # pick Samples to be scored
        tf = time.time()
        printRecord('Query generation took {} seconds'.format(int(tf-t0)))

        t0 = time.time()
        scores = self.oracle.score(query) # score Samples
        tf = time.time()
        printRecord('Oracle scored' + bcolors.OKBLUE + ' {} '.format(len(scores)) + bcolors.ENDC + 'queries with average score of' + bcolors.OKGREEN + ' {:.3f}'.format(np.average(scores)) + bcolors.ENDC)
        if not self.config.dataset.type == 'toy':
            printRecord('Oracle scoring took {} seconds'.format(int(tf-t0)))

        self.updateDataset(query, scores) # add scored Samples to dataset


    def getModelState(self):
        '''
        sample the model
        report on the status of dataset
        report on best scores according to models
        report on model confidence
        :manualRerun: reruns the sampler even if we already have priorsampler data)
        :return:
        '''
        '''
        key outputs (not toy):
            - test loss
            - energy and uncertainty of best X distinct samples
        key outputs (toy):
            - large sample loss & bottom x% loss
            - distance to known minimum
            -? number of true minima
        '''

        # run the sampler
        self.loadEstimatorEnsemble()
        self.sampleDict = self.querier.runSampling(self.model, [1, 0], 1) # sample existing optima
        samples = self.sampleDict['samples']
        energies = self.sampleDict['energies']
        uncertainties = self.sampleDict['uncertainties']

        # agglomerative clustering
        clusters, clusterEns, clusterVars = doAgglomerativeClustering(samples,energies,uncertainties,self.config.dataset.dict_size,cutoff=self.config.al.minima_dist_cutoff)
        clusterSizes, avgClusterEns, minClusterEns, avgClusterVars, minClusterVars, minClusterSamples = clusterAnalysis(clusters, clusterEns, clusterVars)

        #clutering alternative - just include sample-by-sample
        #bestInds = sortTopXSamples(samples[np.argsort(scores)], nSamples=len(samples), distCutoff=0.1)  # sort out the best, and at least minimally distinctive samples

        if len(clusters) < self.config.querier.model_state_size: # if we don't have enough clusters for the model, pad with random samples from the sampling run
            minClusterSamples, minClusterEns, minClusterVars = self.addRandomSamples(samples, energies, uncertainties, minClusterSamples, minClusterEns, minClusterVars)

        # get distances to relevant datasets
        internalDist, datasetDist, randomDist = self.getDataDists(minClusterSamples[:self.config.querier.model_state_size])
        self.getReward(minClusterEns, minClusterVars)

        self.stateDict = {
            'test loss': np.average(self.testMinima), # losses are evaluated on standardized data, so we do not need to re-standardize here
            'test std': np.sqrt(np.var(self.testMinima)),
            'all test losses': self.testMinima,
            'best cluster energies': (minClusterEns[:self.config.querier.model_state_size] - self.model.mean) / self.model.std, # standardize according to dataset statistics
            'best cluster deviations': np.sqrt(minClusterVars[:self.config.querier.model_state_size]) / self.model.std,
            'best cluster samples': minClusterSamples[:self.config.querier.model_state_size],
            'best clusters internal diff': internalDist,
            'best clusters dataset diff': datasetDist,
            'best clusters random set diff': randomDist,
            'clustering cutoff': self.config.al.minima_dist_cutoff, # could be a learned parameter
            'n proxy models': self.config.proxy.ensemble_size,
            'iter': self.pipeIter,
            'budget': self.config.al.n_iter,
            'reward': self.reward
        }

        printRecord('%d '%self.config.proxy.ensemble_size + f'Model ensemble training converged with average test loss of {bcolors.OKCYAN}%.5f{bcolors.ENDC}' % np.average(np.asarray(self.testMinima[-self.config.proxy.ensemble_size:])) + f' and std of {bcolors.OKCYAN}%.3f{bcolors.ENDC}'%(np.sqrt(np.var(self.testMinima))))
        printRecord('Model state contains {} samples'.format(self.config.querier.model_state_size) +
                    ' with minimum energy' + bcolors.OKGREEN + ' {:.2f},'.format(np.amin(minClusterEns)) + bcolors.ENDC +
                    ' average energy' + bcolors.OKGREEN +' {:.2f},'.format(np.average(minClusterEns[:self.config.querier.model_state_size])) + bcolors.ENDC +
                    ' and average std dev' + bcolors.OKCYAN + ' {:.2f}'.format(np.average(np.sqrt(minClusterVars[:self.config.querier.model_state_size]))) + bcolors.ENDC)
        printRecord('Sample average mutual distance is ' + bcolors.WARNING +'{:.2f} '.format(np.average(internalDist)) + bcolors.ENDC +
                    'dataset distance is ' + bcolors.WARNING + '{:.2f} '.format(np.average(datasetDist)) + bcolors.ENDC +
                    'and overall distance estimated at ' + bcolors.WARNING + '{:.2f}'.format(np.average(randomDist)) + bcolors.ENDC)


        if self.config.dataset.type == 'toy': # we can check the test error against a huge random dataset
            self.largeModelEvaluation()


        if self.pipeIter == 0: # if it's the first round, initialize, else, append
            self.stateDictRecord = [self.stateDict]
        else:
            self.stateDictRecord.append(self.stateDict)


    def getReward(self,bestEns,bestVars):
        '''
        print the performance of the learner against a known best answer
        :param bestEns:
        :param bestVars:
        :return:
        '''
        # get the best results in the standardized basis
        stdEns = (bestEns - self.model.mean)/self.model.std
        stdDevs = np.sqrt(bestVars) / self.model.std
        adjustedEns = stdEns + stdDevs # consider std dev as an uncertainty envelope and take the high end
        bestStdAdjusted = np.amin(adjustedEns)

        # convert to raw outputs basis
        bestSoFar = bestEns[np.argmin(adjustedEns)]
        bestSoFarVar = bestVars[np.argmin(adjustedEns)]
        bestRawAdjusted = bestSoFar + bestSoFarVar
        if self.pipeIter == 0:
            self.reward = 0 # first iteration - can't define a reward
            self.prevIterBest = 0
        else: # calculate reward using current standardization
            stdPrevIterBest = (self.prevIterBest - self.model.mean)/self.model.std
            self.reward = -(bestStdAdjusted - stdPrevIterBest) # reward is the delta between variance-adjusted energies in the standardized basis (smaller is better)

        printRecord('Iteration best result = {:.3f}, previous best = {:.3f}, reward = {:.3f}'.format(bestRawAdjusted, self.prevIterBest, self.reward))

        self.prevIterBest = bestRawAdjusted



    def retrainModels(self, parallel=True):
        if not parallel:
            testMins = []
            for i in range(self.config.proxy.ensemble_size):
                self.resetModel(i)  # reset between ensemble estimators EVERY ITERATION of the pipeline
                self.model.converge()  # converge model
                testMins.append(np.amin(self.model.err_te_hist))
            self.testMinima.append(testMins)
        else:
            del self.model
            if self.config.machine == 'local':
                nHold = 4
            else:
                nHold = 1
            cpus = int(os.cpu_count() - nHold)
            cpus = min(cpus,self.config.proxy.ensemble_size) # only as many CPUs as we need
            with mp.Pool(processes=cpus) as pool:
                output = [pool.apply_async(trainModel, args=[self.config, j]) for j in range(self.config.proxy.ensemble_size)]
                outputList = [output[i].get() for i in range(self.config.proxy.ensemble_size)]
                self.testMinima.append([np.amin(outputList[i]) for i in range(self.config.proxy.ensemble_size)])
                pool.close()
                pool.join()


    def loadEstimatorEnsemble(self):
        '''
        load all the trained models at their best checkpoints
        and initialize them in an ensemble model where they can all be queried at once
        :return:
        '''
        ensemble = []
        for i in range(self.config.proxy.ensemble_size):
            self.resetModel(i)
            self.model.load(i)
            ensemble.append(self.model.model)

        del self.model
        self.model = modelNet(self.config,0)
        self.model.loadEnsemble(ensemble)

        #print('Loaded {} estimators'.format(int(self.config.proxy.ensemble_size)))


    def resetModel(self,ensembleIndex, returnModel = False):
        '''
        load a new instance of the model with reset parameters
        :return:
        '''
        try: # if we have a model already, delete it
            del self.model
        except:
            pass
        self.model = modelNet(self.config,ensembleIndex)
        #printRecord(f'{bcolors.HEADER} New model: {bcolors.ENDC}', getModelName(ensembleIndex))
        if returnModel:
            return self.model


    def getModelSize(self):
        self.model = modelNet(self.config, 0)
        nParams = get_n_params(self.model.model)
        printRecord('Proxy model has {} parameters'.format(int(nParams)))
        del(self.model)


    def largeModelEvaluation(self):
        '''
        if we are using a toy oracle, we should be able to easily get the test loss on a huge sample of the dataset
        :return:
        '''
        self.loadEstimatorEnsemble()

        numSamples = min(int(1e4), self.config.dataset.dict_size ** self.config.dataset.max_length // 100) # either 1e5, or 1% of the sample space, whichever is smaller
        randomData = self.oracle.initializeDataset(save=False, returnData=True, customSize=numSamples) # get large random dataset
        randomSamples = randomData['samples']
        randomScores = randomData['scores']

        sortInds = np.argsort(randomScores) # sort randoms
        randomSamples = randomSamples[sortInds]
        randomScores = randomScores[sortInds]

        modelScores, modelVars = [[],[]]
        sampleLoader = data.DataLoader(randomSamples, batch_size = self.config.proxy.mbsize, shuffle=False, num_workers = 0, pin_memory=False)
        for i, testData in enumerate(sampleLoader):
            score, variance = self.model.evaluate(testData.float(), output='Both')
            modelScores.extend(score)
            modelVars.extend(variance)

        bestTenInd = numSamples // 10
        totalLoss = F.smooth_l1_loss((torch.Tensor(modelScores).float() - self.model.mean) / self.model.std, (torch.Tensor(randomScores).float() - self.model.mean) / self.model.std) # full dataset loss (standardized basis)
        bottomTenLoss = F.smooth_l1_loss((torch.Tensor(modelScores[:bestTenInd]).float() - self.model.mean) / self.model.std, (torch.Tensor(randomScores[:bestTenInd]).float() - self.model.mean) / self.model.std) # bottom 10% loss (standardized basis)

        if self.pipeIter == 0: # if it's the first round, initialize, else, append
            self.totalLoss = [totalLoss]
            self.bottomTenLoss = [bottomTenLoss]
        else:
            self.totalLoss.append(totalLoss)
            self.bottomTenLoss.append(bottomTenLoss)

        printRecord("Model has overall loss of" + bcolors.OKCYAN + ' {:.5f}, '.format(totalLoss) + bcolors.ENDC + 'best 10% loss of' + bcolors.OKCYAN + ' {:.5f} '.format(bottomTenLoss) + bcolors.ENDC +  'on {} toy dataset samples'.format(numSamples))


    def sampleOracle(self):
        '''
        for toy models
        do global optimization directly on the oracle to find the true minimum
        :return:
        '''
        printRecord("Asking toy oracle for the true minimum")

        self.model = 'abc'
        gammas = np.logspace(self.config.mcmc.stun_min_gamma,self.config.mcmc.stun_max_gamma,self.config.mcmc.num_samplers)
        mcmcSampler = Sampler(self.config, 0, [1,0], gammas)
        samples = mcmcSampler.sample(self.model, useOracle=True)
        sampleDict = samples2dict(samples)
        if self.config.dataset.oracle == 'wmodel': # w model minimum is always zero - even if we don't find it
            bestMin = 0
        else:
            bestMin = np.amin(sampleDict['energies'])

        printRecord(f"Sampling Complete! Lowest Energy Found = {bcolors.FAIL}%.3f{bcolors.ENDC}" % bestMin + " from %d" % self.config.mcmc.num_samplers + " sampling runs.")

        self.oracleRecord = sampleDict
        self.trueMinimum = np.amin(self.oracleRecord['scores'])


    def saveOutputs(self):
        '''
        save config and outputs in a dict
        :return:
        '''
        outputDict = {}
        outputDict['config'] = Namespace(**dict(vars(self.config)))
        if "comet" in outputDict['config']:
            del outputDict['config'].comet
        outputDict['state dict record'] = self.stateDictRecord
        if self.config.dataset.type == 'toy':
            outputDict['oracle outputs'] = self.oracleRecord
            outputDict['big dataset loss'] = self.totalLoss
            outputDict['bottom 10% loss'] = self.bottomTenLoss
            if self.pipeIter > 1:
                outputDict['cumulative performance'] = self.cumulativeResult
        np.save('outputsDict', outputDict)


    def updateDataset(self, oracleSequences, oracleScores):
        '''
        loads dataset, appends new datapoints from oracle, and saves dataset
        :param params: model parameters
        :param oracleSequences: sequences which were sent to oracle
        :param oracleScores: scores of sequences sent to oracle
        :return: n/a
        '''
        dataset = np.load('datasets/' + self.config.dataset.oracle + '.npy', allow_pickle=True).item()
        # TODO separate between scores and q-scores
        dataset['samples'] = np.concatenate((dataset['samples'], oracleSequences))
        dataset['scores'] = np.concatenate((dataset['scores'], oracleScores))

        self.config.dataset_size = len(dataset['samples'])

        printRecord(f"Added{bcolors.OKBLUE}{bcolors.BOLD} %d{bcolors.ENDC}" % int(len(oracleSequences)) + " to the dataset, total dataset size is" + bcolors.OKBLUE + " {}".format(int(len(dataset['samples']))) + bcolors.ENDC)
        printRecord(bcolors.UNDERLINE + "=====================================================================" + bcolors.ENDC)
        np.save('datasets/' + self.config.dataset.oracle, dataset)


    def getScalingFactor(self):
        '''
        since regression is not normalized, we identify a scaling factor against which we normalize our results
        :return:
        '''
        truncationFactor = 0.1 # cut off x% of the furthest outliers
        dataset = np.load('datasets/' + self.config.dataset.oracle + '.npy', allow_pickle=True).item()

        scores = dataset['scores']
        d1 = [np.sum(np.abs(scores[i] - scores)) for i in range(len(scores))]
        scores = scores[np.argsort(d1)] # sort according to mutual distance
        margin = int(len(scores) * truncationFactor)
        scores = scores[:-margin] # cut 'margin' of furthest points
        self.scalingFactor = np.ptp(scores)


    def addRandomSamples(self, samples, energies, uncertainties, minClusterSamples, minClusterEns, minClusterVars):
        rands = np.random.randint(0, len(samples), size=self.config.querier.model_state_size - len(minClusterSamples))
        randomSamples = samples[rands]
        randomEnergies = energies[rands]
        randomUncertainties = uncertainties[rands]
        minClusterSamples = np.concatenate((minClusterSamples, randomSamples))
        minClusterEns = np.concatenate((minClusterEns, randomEnergies))
        minClusterVars = np.concatenate((minClusterVars, randomUncertainties))
        printRecord('Padded model state with {} random samples from sampler run'.format(len(rands)))

        return minClusterSamples, minClusterEns, minClusterVars


    def getDataDists(self, samples):
        '''
        compute average binary distances between a set of samples and
        1 - itself
        2 - the training dataset
        3 - a large random sample
        :param samples:
        :return:
        '''
        # training dataset
        dataset = np.load('datasets/' + self.config.dataset.oracle + '.npy', allow_pickle=True).item()
        dataset = dataset['samples']

        # large, random sample
        numSamples = min(int(1e4), self.config.dataset.dict_size ** self.config.dataset.max_length // 100) # either 1e5, or 1% of the sample space, whichever is smaller
        randomData = self.oracle.initializeDataset(save=False, returnData=True, customSize=numSamples) # get large random dataset
        randomSamples = randomData['samples']

        internalDist = binaryDistance(samples, self.config.dataset.dict_size, pairwise=False,extractInds=len(samples))
        datasetDist = binaryDistance(np.concatenate((samples, dataset)), self.config.dataset.dict_size, pairwise=False, extractInds = len(samples))
        randomDist = binaryDistance(np.concatenate((samples,randomSamples)), self.config.dataset.dict_size, pairwise=False, extractInds=len(samples))

        return internalDist, datasetDist, randomDist


    def reportCumulativeResult(self):
        '''
        integrate the performance curve over all iterations so far
        :return:
        '''
        directory = os.getcwd()
        plotter = resultsPlotter()
        plotter.process(directory)
        iterAxis = (plotter.xrange - 1) * self.config.al.queries_per_iter + self.config.dataset.init_length
        bestEns = plotter.normedEns[:,0]
        cumulativeScore = np.trapz(bestEns, x = iterAxis)
        normedCumScore = cumulativeScore / (self.config.dataset_size - self.config.al.queries_per_iter) # we added to the dataset before this

        printRecord('Cumulative score is {:.2f} gross and {:.5f} per-sample after {} samples'.format(cumulativeScore, normedCumScore, self.config.dataset_size - self.config.al.queries_per_iter))

        results = {
            'cumulative performance': cumulativeScore,
            'per-sample cumulative performance': normedCumScore,
            'dataset size': (self.config.dataset_size - self.config.al.queries_per_iter)
        }

        if self.pipeIter == 1:
            self.cumulativeResult = [results]
        else:
            self.cumulativeResult.append(results)


def trainModel(config, i):
    '''
    rewritten for training in a parallelized fashion
    needs to be outside the class method for multiprocessing to work
    :param i:
    :return:
    '''

    model = modelNet(config, i)
    err_te_hist = model.converge(returnHist = True)  # converge model

    return err_te_hist
<|MERGE_RESOLUTION|>--- conflicted
+++ resolved
@@ -28,17 +28,10 @@
         move to relevant directory
         :return:
         '''
-<<<<<<< HEAD
-        self.oracle = Oracle(self.params) # oracle needs to be initialized to initialize toy datasets
+        self.oracle = Oracle(self.config) # oracle needs to be initialized to initialize toy datasets
         #TODO Initialize Q_Network
-        if (self.params.run_num == 0) or (self.params.explicit_run_enumeration == True): # if making a new workdir
-            if self.params.run_num == 0:
-=======
-        self.oracle = Oracle(self.config) # oracle needs to be initialized to initialize toy datasets
-
         if (self.config.run_num == 0) or (self.config.explicit_run_enumeration == True): # if making a new workdir
             if self.config.run_num == 0:
->>>>>>> 2127bb42
                 self.makeNewWorkingDirectory()
             else:
                 self.workDir = self.config.workdir + '/run%d'%self.config.run_num # explicitly enumerate the new run directory
@@ -96,14 +89,9 @@
             self.sampleOracle() # use the oracle to pre-solve the problem for future benchmarking
             printRecord(f"The true global minimum is {bcolors.OKGREEN}%.3f{bcolors.ENDC}" % self.trueMinimum)
 
-<<<<<<< HEAD
-        self.params.dataset_size = self.params.init_dataset_length
+        self.config.dataset_size = self.config.dataset.init_length
         #TODO Add nested loop for episodes and Q_model Training
-        for self.pipeIter in range(self.params.pipeline_iterations):
-=======
-        self.config.dataset_size = self.config.dataset.init_length
         for self.pipeIter in range(self.config.al.n_iter):
->>>>>>> 2127bb42
             printRecord(f'Starting pipeline iteration #{bcolors.FAIL}%d{bcolors.ENDC}' % int(self.pipeIter+1))
             self.iterate() # run the pipeline
             self.saveOutputs() # save pipeline outputs
