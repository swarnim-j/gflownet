import datetime
import re
import sys
from argparse import ArgumentParser
from copy import deepcopy
from os import popen
from os.path import expandvars
from pathlib import Path
from textwrap import dedent
from git import Repo

from git import Repo
from yaml import safe_load

ROOT = Path(__file__).resolve().parent.parent

GIT_WARNING = True

HELP = dedent(
    """
    ## 🥳 User guide

    In a word, use `launch.py` to fill in an sbatch template and submit either
    a single job from the command-line, or a list of jobs from a `yaml` file.

    Examples:

    ```bash
    # using default job configuration, with script args from the command-line:
    $ python mila/launch.py user=$USER logger.do.online=False

    # overriding the default job configuration and adding script args:
    $ python mila/launch.py --template=mila/sbatch/template-venv.sh \\
        --venv='~/.venvs/gfn' \\
        --modules='python/3.7 cuda/11.3' \\
        user=$USER logger.do.online=False

    # using a yaml file to specify multiple jobs to run:
    $ python mila/launch.py --jobs=jobs/comp-sg-lp/v0" --mem=32G
    ```

    ### 🤓 How it works

    1. All experiment files should be in `external/jobs`
        1. Note that all the content in `external/` is **ignored by git**
    2. You can nest experiment files infinitely, let's say you work on crystals and call your experiment `explore-losses.yaml` then you could put your config in `external/jobs/crystals/explore-losses.yaml`
    3. An experiment file contains 2 main sections:
        1. `shared:` contains the configuration that will be, you guessed it, shared across jobs.
        2. `jobs:` lists configurations for the SLURM jobs that you want to run. The `shared` configuration will be loaded first, then updated from the `run`'s.
    4. Both `shared` and `job` dicts contain (optional) sub-sections:
        1. `slurm:` contains what's necessary to parameterize the SLURM job
        2. `script:` contains a dict version of the command-line args to give `main.py`

        ```yaml
        script:
          gflownet:
            optimizer:
              lr: 0.001

        # is equivalent to
        script:
          gflownet.optimizer.lr: 0.001

        # and will be translated to
        python main.py gflownet.optimizer.lr=0.001
        ```

    5. Launch the SLURM jobs with `python mila/launch.py --jobs=crystals/explore-losses`
        1. `launch.py` knows to look in `external/jobs/` and add `.yaml` (but you can write `.yaml` yourself)
        2. You can overwrite anything from the command-line: the command-line arguments have the final say and will overwrite all the jobs' final dicts. Run mila/`python mila/launch.py -h` to see all the known args.
        3. You can also override `script` params from the command-line: unknown arguments will be given as-is to `main.py`. For instance `python mila/launch.py --jobs=crystals/explore-losses --mem=32G env.some_param=value` is valid
    6. `launch.py` loads a template (`mila/sbatch/template-conda.sh`) by default, and fills it with the arguments specified, then writes the filled template in `external/launched_sbatch_scripts/crystals/` with the current datetime and experiment file name.
    7. `launch.py` executes `sbatch` in a subprocess to execute the filled template above
    8. A summary yaml is also created there, with the exact experiment file and appended `SLURM_JOB_ID`s returned by `sbatch`

    ### 📝 Case-study

    Let's study the following example:

    ```
    $ python mila/launch.py --jobs=crystals/explore-losses --mem=64G

    🗂 Using run file: ./external/jobs/crystals/explore-losses.yaml

    🚨 Submit 3 jobs? [y/N] y

      🏷  Created ./external/launched_sbatch_scripts/example_20230613_194430_0.sbatch
      ✅  Submitted batch job 3301572

      🏷  Created ./external/launched_sbatch_scripts/example_20230613_194430_1.sbatch
      ✅  Submitted batch job 3301573

      🏷  Created ./external/launched_sbatch_scripts/example_20230613_194430_2.sbatch
      ✅  Submitted batch job 3301574


    🚀 Submitted job 3/3
    Created summary YAML in ./external/launched_sbatch_scripts/example_20230613_194430.yaml
    All jobs submitted: 3301572 3301573 3301574
    ```

    Say the file `./external/jobs/crystals/explore-losses.yaml` contains:

    ```yaml
    # Contents of external/jobs/crystals/explore-losses.yaml

    {yaml_example}
    ```

    Then the launch command-line ^ will execute 3 jobs with the following configurations:

    ```bash
    python main.py user=$USER +experiments=neurips23/crystal-comp-sg-lp.yaml gflownet=flowmatch gflownet.optimizer.lr=0.0001

    python main.py user=$USER +experiments=neurips23/crystal-comp-sg-lp.yaml gflownet=flowmatch gflownet.optimizer.lr=0.0001 gflownet.policy.backward=None

    python main.py user=$USER +experiments=neurips23/crystal-comp-sg-lp.yaml gflownet=trajectorybalance gflownet.optimizer.lr=0.0001
    ```

    And their SLURM configuration will be similar as the `shared.slurm` params, with the following differences:

    1. The second job will have `partition: unkillable` instead of the default (`long`).
    2. They will all have `64G` of memory instead of the default (`32G`) because the `--mem=64G` command-line
        argument overrides everything.

    ## Updating the launcher

    When updating the launcher, you should:

    1. Update this markdown text **in launch.py:HELP** (do not edit this `LAUNCH.md`)
    2. Run `$ python mila/launch.py --help-md > LAUNCH.md` to update this `LAUNCH.md` from the new `launch.py:HELP` text, new flags etc.
    """.format(
        yaml_example="\n".join(
            [
                # need to indend those lines because of dedent()
                "    " + l if i else l  # first line is already indented
                for i, l in enumerate(
                    (ROOT / "mila/sbatch/example-jobs.yaml")
                    .read_text()
                    .splitlines()[6:]  # ignore first lines which are just comments
                )
            ]
        )
    )
)


def resolve(path):
    """
    Resolves a path with environment variables and user expansion.
    All paths will end up as absolute paths.

    Args:
        path (str | Path): The path to resolve

    Returns:
        Path: resolved path
    """
    if path is None:
        return None
    path = str(path).replace("$root", str(ROOT))
    return Path(expandvars(path)).expanduser().resolve()


def now_str():
    """
    Returns a string with the current date and time.
    Eg: "20210923_123456"

    Returns:
        str: current date and time
    """
    return datetime.datetime.now().strftime("%Y%m%d_%H%M%S")


def load_jobs(yaml_path):
    """
    Loads a yaml file with run configurations and turns it into a list of jobs.

    Example yaml file:

    ```
    shared:
      slurm:
        gres: gpu:1
        mem: 16G
        cpus_per_task: 2
      script:
        user: $USER
        +experiments: neurips23/crystal-comp-sg-lp.yaml
        gflownet:
          __value__: tranjectorybalance

    jobs:
    - {}
    - script:
        gflownet:
            __value__: flowmatch
            policy:
                backward: null
    - slurm:
        partition: main
      script:
        gflownet.policy.backward: null
        gflownet: flowmatch
    ```

    Args:
        yaml_path (str | Path): Where to fine the yaml file

    Returns:
        list[dict]: List of run configurations as dicts
    """
    if yaml_path is None:
        return []
    with open(yaml_path, "r") as f:
        jobs_config = safe_load(f)

    shared_slurm = jobs_config.get("shared", {}).get("slurm", {})
    shared_script = jobs_config.get("shared", {}).get("script", {})
    jobs = []
    for job_dict in jobs_config["jobs"]:
        job_slurm = deep_update(shared_slurm, job_dict.get("slurm", {}))
        job_script = deep_update(shared_script, job_dict.get("script", {}))
        job_dict["slurm"] = job_slurm
        job_dict["script"] = job_script
        jobs.append(job_dict)
    return jobs


def find_jobs_conf(args):
    local_out_dir = ROOT / "external" / "launched_sbatch_scripts"
    if not args.get("jobs"):
        return None, local_out_dir / "_other_"

    if resolve(args["jobs"]).is_file():
        assert args["jobs"].endswith(".yaml") or args["jobs"].endswith(
            ".yml"
        ), "jobs file must be a yaml file"
        jobs_conf_path = resolve(args["jobs"])
        local_out_dir = local_out_dir / jobs_conf_path.parent.name
    else:
        if args["jobs"].endswith(".yaml"):
            args["jobs"] = args["jobs"][:-5]
        if args["jobs"].endswith(".yml"):
            args["jobs"] = args["jobs"][:-4]
        if args["jobs"].startswith("external/"):
            args["jobs"] = args["jobs"][9:]
        if args["jobs"].startswith("jobs/"):
            args["jobs"] = args["jobs"][5:]
        yamls = [
            str(y) for y in (ROOT / "external" / "jobs").glob(f"**/{args['jobs']}.y*ml")
        ]
        if len(yamls) == 0:
            raise ValueError(
                f"Could not find {args['jobs']}.y(a)ml in ./external/jobs/"
            )
        if len(yamls) > 1:
            print(">>> Warning: found multiple matches:\n  •" + "\n  •".join(yamls))
        jobs_conf_path = Path(yamls[0])
        local_out_dir = local_out_dir / jobs_conf_path.parent.relative_to(
            ROOT / "external" / "jobs"
        )
    print("🗂  Using jobs file: ./" + str(jobs_conf_path.relative_to(Path.cwd())))
    print()
    return jobs_conf_path, local_out_dir


def quote(value):
    v = str(value)
    v = v.replace("(", r"\(").replace(")", r"\)")
    if " " in v or "=" in v:
        if '"' not in v:
            v = f'"{v}"'
        elif "'" not in v:
            v = f"'{v}'"
        else:
            raise ValueError(f"Cannot quote {value}")
    return v


def script_dict_to_main_args_str(script_dict, is_first=True, nested_key=""):
    """
    Recursively turns a dict of script args into a string of main.py args
    as `nested.key=value` pairs

    Args:
        script_dict (dict): script dictionary of args
        previous_str (str, optional): base string to append to. Defaults to "".
    """
    if not isinstance(script_dict, dict):
        candidate = f"{nested_key}={quote(script_dict)}"
        if candidate.count("=") > 1:
            assert "'" not in candidate, """Keys cannot contain ` ` and `'` and `=` """
            candidate = f"'{candidate}'"
        return candidate + " "
    new_str = ""
    for k, v in script_dict.items():
        if k == "__value__":
            value = str(v)
            if " " in value:
                value = f"'{value}'"
            candidate = f"{nested_key}={quote(v)} "
            if candidate.count("=") > 1:
                assert (
                    "'" not in candidate
                ), """Keys cannot contain ` ` and `'` and `=` """
                candidate = f"'{candidate}'"
            new_str += candidate
            continue
        new_key = k if not nested_key else nested_key + "." + str(k)
        new_str += script_dict_to_main_args_str(v, nested_key=new_key, is_first=False)
    if is_first:
        new_str = new_str.strip()
    return new_str


def deep_update(a, b, path=None, verbose=None):
    """
    https://stackoverflow.com/questions/7204805/how-to-merge-dictionaries-of-dictionaries/7205107#7205107

    Args:
        a (dict): dict to update
        b (dict): dict to update from

    Returns:
        dict: updated copy of a
    """
    if path is None:
        path = []
        a = deepcopy(a)
    for key in b:
        if key in a:
            if isinstance(a[key], dict) and isinstance(b[key], dict):
                deep_update(a[key], b[key], path + [str(key)])
            elif a[key] == b[key]:
                pass  # same leaf value
            else:
                if verbose:
                    print(">>> Warning: Overwriting", ".".join(path + [str(key)]))
                a[key] = b[key]
        else:
            a[key] = b[key]
    return a


def print_md_help(parser, defaults):
    global HELP

    print("# 🤝 Gflownet Launch tool help\n")
    print("## 💻 Command-line help\n")
    print("In the following, `$root` refers to the root of the current repository.\n")
    print("```sh")
    print(parser.format_help())
    print("```\n")
    print("## 🎛️ Default values\n")
    print(
        "```yaml\n"
        + "\n".join(
            [
                f"{k:{max(len(d) for d in defaults)+1}}: {str(v)}"
                for k, v in defaults.items()
            ]
        )
        + "\n```"
    )
    print(HELP, end="")


def ssh_to_https(url):
    """
    Converts a ssh git url to https.
    Eg:
    """
    if "https://" in url:
        return url
    if "git@" in url:
        path = url.split(":")[1]
        return f"https://github.com/{path}"
    raise ValueError(f"Could not convert {url} to https")


def code_dir_for_slurm_tmp_dir_checkout(git_checkout):
    global GIT_WARNING

    repo = Repo(ROOT)
    if git_checkout is None:
        git_checkout = repo.active_branch.name
        if GIT_WARNING:
            print("💥 Git warnings:")
            print(
                f"  • `git_checkout` not provided. Using current branch: {git_checkout}"
            )
        # warn for uncommitted changes
        if repo.is_dirty() and GIT_WARNING:
            print(
                "  • Your repo contains uncommitted changes. "
                + "They will *not* be available when cloning happens within the job."
            )
        if GIT_WARNING and "y" not in input("Continue anyway? [y/N] ").lower():
            print("🛑 Aborted")
            sys.exit(0)
        GIT_WARNING = False

<<<<<<< HEAD
    repo_url = ssh_to_https(repo.remotes.origin.url)
    repo_name = repo_url.split("/")[-1].split(".git")[0]

    return dedent(
        """\
        $SLURM_TMPDIR
        git clone {git_url} tmp-{repo_name}
        cd tmp-{repo_name}
=======
    return dedent(
        """\
        $SLURM_TMPDIR
        git clone {git_url} tpm-gflownet
        cd tpm-gflownet
>>>>>>> 04401902
        {git_checkout}
        echo "Current commit: $(git rev-parse HEAD)"
    """
    ).format(
<<<<<<< HEAD
        git_url=repo_url,
        git_checkout=f"git checkout {git_checkout}" if git_checkout else "",
        repo_name=repo_name,
=======
        git_url=ssh_to_https(repo.remotes.origin.url),
        git_checkout=f"git checkout {git_checkout}" if git_checkout else "",
>>>>>>> 04401902
    )


if __name__ == "__main__":
    defaults = {
        "code_dir": "$root",
        "conda_env": "gflownet",
        "cpus_per_task": 2,
        "dry-run": False,
        "force": False,
        "git_checkout": None,
        "gres": "gpu:1",
        "job_name": "gflownet",
        "jobs": None,
        "main_args": None,
        "mem": "32G",
        "modules": "anaconda/3 cuda/11.3",
        "outdir": "$SCRATCH/gflownet/logs/slurm",
        "partition": "long",
        "template": "$root/mila/sbatch/template-conda.sh",
        "time": None,
        "venv": None,
        "verbose": False,
    }

    parser = ArgumentParser(add_help=False)
    parser.add_argument(
        "-h", "--help", action="store_true", help="show this help message and exit"
    )
    parser.add_argument(
        "--help-md",
        action="store_true",
        help="Show an extended help message as markdown. Can be useful to overwrite "
        + "LAUNCH.md with `$ python mila/launch.py --help-md > LAUNCH.md`",
    )
    parser.add_argument(
        "--job_name",
        type=str,
        help="slurm job name to show in squeue."
        + f" Defaults to {defaults['job_name']}",
    )
    parser.add_argument(
        "--outdir",
        type=str,
        help="where to write the slurm .out file."
        + f" Defaults to {defaults['outdir']}",
    )
    parser.add_argument(
        "--cpus_per_task",
        type=int,
        help="number of cpus per SLURM task."
        + f" Defaults to {defaults['cpus_per_task']}",
    )
    parser.add_argument(
        "--mem",
        type=str,
        help="memory per node (e.g. 32G)." + f" Defaults to {defaults['mem']}",
    )
    parser.add_argument(
        "--gres",
        type=str,
        help="gres per node (e.g. gpu:1)." + f" Defaults to {defaults['gres']}",
    )
    parser.add_argument(
        "--partition",
        type=str,
        help="slurm partition to use for the job."
        + f" Defaults to {defaults['partition']}",
    )
    parser.add_argument(
        "--time",
        type=str,
        help="wall clock time limit (e.g. 2-12:00:00). "
        + "See: https://slurm.schedmd.com/sbatch.html#OPT_time"
        + f" Defaults to {defaults['time']}",
    )
    parser.add_argument(
        "--modules",
        type=str,
        help="string after 'module load'." + f" Defaults to {defaults['modules']}",
    )
    parser.add_argument(
        "--conda_env",
        type=str,
        help="conda environment name." + f" Defaults to {defaults['conda_env']}",
    )
    parser.add_argument(
        "--venv",
        type=str,
        help="path to venv (without bin/activate)."
        + f" Defaults to {defaults['venv']}",
    )
    parser.add_argument(
        "--template",
        type=str,
        help="path to sbatch template." + f" Defaults to {defaults['template']}",
    )
    parser.add_argument(
        "--code_dir",
        type=str,
        help="cd before running main.py (defaults to here)."
        + f" Defaults to {defaults['code_dir']}",
    )
    parser.add_argument(
        "--git_checkout",
        type=str,
        help="Branch or commit to checkout before running the code."
        + " This is only used if --code_dir='$SLURM_TMPDIR'. If not specified, "
        + " the current branch is used."
        + f" Defaults to {defaults['git_checkout']}",
    )
    parser.add_argument(
        "--jobs",
        type=str,
        help="jobs (nested) file name in external/jobs (with or without .yaml)."
        + " Or an absolute path to a yaml file anywhere"
        + f" Defaults to {defaults['jobs']}",
    )
    parser.add_argument(
        "--dry-run",
        action="store_true",
        help="Don't run just, show what it would have run."
        + f" Defaults to {defaults['dry-run']}",
    )
    parser.add_argument(
        "--verbose",
        action="store_true",
        help="print templated sbatch after running it."
        + f" Defaults to {defaults['verbose']}",
    )
    parser.add_argument(
        "--force",
        action="store_true",
        help="skip user confirmation." + f" Defaults to {defaults['force']}",
    )

    known, unknown = parser.parse_known_args()

    cli_script_args = " ".join(unknown) if unknown else ""

    args = {k: v for k, v in vars(known).items() if v is not None}

    if args.get("help_md"):
        print_md_help(parser, defaults)
        sys.exit(0)
    if args.get("help"):
        print(parser.format_help())
        sys.exit(0)

    # load sbatch template file to format
    template = resolve(args.get("template", defaults["template"])).read_text()
    # find the required formatting keys
    template_keys = set(re.findall(r"{(\w+)}", template))

    # in dry run mode: no mkdir, no sbatch etc.
    dry_run = args.get("dry_run")

    # in force mode, no confirmation is asked
    force = args.get("force", defaults["force"])

    # where to write the slurm output file
    outdir = resolve(args.get("outdir", defaults["outdir"]))
    if not dry_run:
        outdir.mkdir(parents=True, exist_ok=True)

    # find jobs config file in external/jobs as a yaml file
    jobs_conf_path, local_out_dir = find_jobs_conf(args)
    # load yaml file as list of dicts. May be empty if jobs_conf_path is None
    job_dicts = load_jobs(jobs_conf_path)
    # No run passed in the CLI args or in the associated yaml file so run the
    # CLI main_args, if any.
    if not job_dicts:
        job_dicts = [{}]

    # Save submitted jobs ids
    job_ids = []
    job_out_files = []

    # A unique datetime identifier for the jobs about to be submitted
    now = now_str()

    if not force and not dry_run:
        if "y" not in input(f"🚨 Submit {len(job_dicts)} jobs? [y/N] ").lower():
            print("🛑 Aborted")
            sys.exit(0)
        print()

    for i, job_dict in enumerate(job_dicts):
        job_args = defaults.copy()
        job_args = deep_update(job_args, job_dict.pop("slurm", {}))
        job_args = deep_update(job_args, job_dict)
        job_args = deep_update(job_args, args)

        job_args["code_dir"] = (
            str(resolve(job_args["code_dir"]))
            if "SLURM_TMPDIR" not in job_args["code_dir"]
            else code_dir_for_slurm_tmp_dir_checkout(job_args.get("git_checkout"))
        )
        job_args["outdir"] = str(resolve(job_args["outdir"]))
        job_args["venv"] = str(resolve(job_args["venv"]))
        job_args["main_args"] = script_dict_to_main_args_str(job_args.get("script", {}))
        if job_args["main_args"] and cli_script_args:
            job_args["main_args"] += " "
        job_args["main_args"] += cli_script_args

        # filter out useless args for the template
        job_args = {k: str(v) for k, v in job_args.items() if k in template_keys}
        # Make sure all the keys in the template are in the args
        if set(template_keys) != set(job_args.keys()):
            print(f"template keys: {template_keys}")
            print(f"template args: {job_args}")
            raise ValueError(
                "template keys != template args (see details printed above)"
            )

        # format template for this run
        templated = template.format(**job_args)

        # set output path for the sbatch file to execute in order to submit the job
        if jobs_conf_path is not None:
            sbatch_path = local_out_dir / f"{jobs_conf_path.stem}_{now}_{i}.sbatch"
        else:
            sbatch_path = local_out_dir / f"{job_args['job_name']}_{now}.sbatch"

        if not dry_run:
            # make sure the sbatch file parent directory exists
            sbatch_path.parent.mkdir(parents=True, exist_ok=True)
            # write template
            sbatch_path.write_text(templated)
<<<<<<< HEAD
            print()
=======
            print(f"\n  🏷  Created ./{sbatch_path.relative_to(Path.cwd())}")
>>>>>>> 04401902
            # Submit job to SLURM
            out = popen(f"sbatch {sbatch_path}").read().strip()
            # Identify printed-out job id
            job_id = re.findall(r"Submitted batch job (\d+)", out)[0]
            job_ids.append(job_id)
            print("  ✅ " + out)
            # Rename sbatch file with job id
            parts = sbatch_path.stem.split(f"_{now}")
            new_name = f"{parts[0]}_{job_id}_{now}"
            if len(parts) > 1:
                new_name += f"_{parts[1]}"
            sbatch_path = sbatch_path.rename(sbatch_path.parent / new_name)
            print(f"  🏷  Created ./{sbatch_path.relative_to(Path.cwd())}")
            # Write job ID & output file path in the sbatch file
            job_output_file = str(outdir / f"{job_args['job_name']}-{job_id}.out")
            job_out_files.append(job_output_file)
            print("  📝  Job output file will be: " + job_output_file)
            templated += (
                "\n# SLURM_JOB_ID: "
                + job_id
                + "\n# Output file: "
                + job_output_file
                + "\n"
            )
            sbatch_path.write_text(templated)

        # final prints for dry_run & verbose mode
        if dry_run or args.get("verbose"):
            if dry_run:
                print("\nDRY RUN: would have writen in sbatch file:", str(sbatch_path))
            print("#" * 40 + " <sbatch> " + "#" * 40)
            print(templated)
            print("#" * 40 + " </sbatch> " + "#" * 39)
            print()

    # Recap submitted jobs. Useful for scancel for instance.
    jobs_str = "⚠️ No job submitted!"
    if job_ids:
        jobs_str = "All jobs submitted: " + " ".join(job_ids)
        print(f"\n🚀 Submitted job {i+1}/{len(job_dicts)}")

    # make copy of original yaml conf and append all the sbatch info:
    if jobs_conf_path is not None:
        conf = jobs_conf_path.read_text()
        new_conf_path = local_out_dir / f"{jobs_conf_path.stem}_{now}.yaml"
        new_conf_path.parent.mkdir(parents=True, exist_ok=True)
        conf += "\n# " + jobs_str + "\n"
        conf += (
            "\n# Job Output files:\n#"
            + "\n#".join([f"  • {f}" for f in job_out_files])
            + "\n"
        )
        rel = new_conf_path.relative_to(Path.cwd())
        if not dry_run:
            new_conf_path.write_text(conf)
            print(f"   Created summary YAML in {rel}")

    if job_ids:
        print(f"   {jobs_str}\n")<|MERGE_RESOLUTION|>--- conflicted
+++ resolved
@@ -7,7 +7,6 @@
 from os.path import expandvars
 from pathlib import Path
 from textwrap import dedent
-from git import Repo
 
 from git import Repo
 from yaml import safe_load
@@ -402,7 +401,6 @@
             sys.exit(0)
         GIT_WARNING = False
 
-<<<<<<< HEAD
     repo_url = ssh_to_https(repo.remotes.origin.url)
     repo_name = repo_url.split("/")[-1].split(".git")[0]
 
@@ -411,25 +409,13 @@
         $SLURM_TMPDIR
         git clone {git_url} tmp-{repo_name}
         cd tmp-{repo_name}
-=======
-    return dedent(
-        """\
-        $SLURM_TMPDIR
-        git clone {git_url} tpm-gflownet
-        cd tpm-gflownet
->>>>>>> 04401902
         {git_checkout}
         echo "Current commit: $(git rev-parse HEAD)"
     """
     ).format(
-<<<<<<< HEAD
         git_url=repo_url,
         git_checkout=f"git checkout {git_checkout}" if git_checkout else "",
         repo_name=repo_name,
-=======
-        git_url=ssh_to_https(repo.remotes.origin.url),
-        git_checkout=f"git checkout {git_checkout}" if git_checkout else "",
->>>>>>> 04401902
     )
 
 
@@ -659,11 +645,7 @@
             sbatch_path.parent.mkdir(parents=True, exist_ok=True)
             # write template
             sbatch_path.write_text(templated)
-<<<<<<< HEAD
             print()
-=======
-            print(f"\n  🏷  Created ./{sbatch_path.relative_to(Path.cwd())}")
->>>>>>> 04401902
             # Submit job to SLURM
             out = popen(f"sbatch {sbatch_path}").read().strip()
             # Identify printed-out job id
