--- conflicted
+++ resolved
@@ -135,61 +135,6 @@
 
     def states2policy(
         self, states: Union[List, TensorType["batch", "state_dim"]]
-<<<<<<< HEAD
-    ) -> TensorType["batch", "policy_input_dim"]:
-        """
-        Prepares a batch of states in "environment format" for the policy model: clips
-        the states into [0, 1] and maps them to [-1.0, 1.0]
-
-        Args
-        ----
-        states : list or tensor
-            A batch of states in environment format, either as a list of states or as a
-            single tensor.
-
-        Returns
-        -------
-        A tensor containing all the states in the batch.
-        """
-        states = tfloat(states, device=self.device, float_type=self.float)
-        return 2.0 * torch.clip(states, min=0.0, max=1.0) - 1.0
-
-    def statetorch2proxy(
-        self, states: TensorType["batch", "state_dim"] = None
-    ) -> TensorType["batch", "oracle_input_dim"]:
-        """
-        Returns statetorch2oracle(states), that is states mapped to [-1.0, 1.0].
-
-        Args
-        ----
-        state : list
-            State
-        """
-        return self.statetorch2oracle(states)
-
-    def statebatch2proxy(
-        self, states: List[List]
-    ) -> TensorType["batch", "state_oracle_dim"]:
-        """
-        Returns statebatch2oracle(states), that is states mapped to [-1.0, 1.0].
-
-        Args
-        ----
-        state : list
-            State
-        """
-        return self.statebatch2oracle(states)
-
-    def state2proxy(self, state: List = None) -> List:
-        """
-        Returns state2oracle(state), that is the state mapped to [-1.0, 1.0].
-        """
-        return self.state2oracle(state)
-
-    def statetorch2policy(
-        self, states: TensorType["batch", "state_dim"] = None
-=======
->>>>>>> 8c13f6df
     ) -> TensorType["batch", "policy_input_dim"]:
         """
         Prepares a batch of states in "environment format" for the policy model: clips
