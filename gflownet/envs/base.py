"""
Base class of GFlowNet environments
"""
from abc import abstractmethod
from typing import List, Tuple
import numpy as np
import numpy.typing as npt
import pandas as pd
import torch
from torch.distributions import Categorical
from torchtyping import TensorType
import pickle
from gflownet.utils.common import set_device, set_float_precision


class GFlowNetEnv:
    """
    Base class of GFlowNet environments
    """

    def __init__(
        self,
        device="cpu",
        float_precision=32,
        env_id=None,
        reward_beta=1,
        reward_norm=1.0,
        reward_norm_std_mult=0,
        reward_func="power",
        energies_stats=None,
        denorm_proxy=False,
        proxy=None,
        oracle=None,
        proxy_state_format=None,
        **kwargs,
    ):
        # Device
        if isinstance(device, str):
            self.device = set_device(device)
        else:
            self.device = device
        # Float precision
        self.float = set_float_precision(float_precision)
        # Environment
        self.state = []
        self.done = False
        self.n_actions = 0
        self.id = env_id
        self.min_reward = 1e-8
        self.reward_beta = reward_beta
        self.reward_norm = reward_norm
        self.reward_norm_std_mult = reward_norm_std_mult
        self.reward_func = reward_func
        self.energies_stats = energies_stats
        self.denorm_proxy = denorm_proxy
        self.proxy = proxy
        if oracle is None:
            self.oracle = self.proxy
        else:
            self.oracle = oracle
        if self.oracle.higher_is_better:
            self.proxy_factor = 1.0
        else:
            self.proxy_factor = -1.0
        self.proxy_state_format = proxy_state_format
        self._true_density = None
        self._z = None
        self.action_space = []
        self.eos = len(self.action_space)
        self.logsoftmax = torch.nn.LogSoftmax(dim=1)
        # Assertions
        # assert self.reward_norm > 0
        assert self.reward_beta > 0
        assert self.min_reward > 0

    def copy(self):
        # return an instance of the environment
        return self.__class__(**self.__dict__)

    def set_energies_stats(self, energies_stats):
        self.energies_stats = energies_stats

    def set_reward_norm(self, reward_norm):
        self.reward_norm = reward_norm

    @abstractmethod
    def get_actions_space(self):
        """
        Constructs list with all possible actions (excluding end of sequence)
        """
        pass

    def get_fixed_policy_output(self):
        """
        Defines the structure of the output of the policy model, from which an
        action is to be determined or sampled, by returning a vector with a fixed
        random policy. As a baseline, the fixed policy is uniform over the
        dimensionality of the action space.
        """
        return np.ones(len(self.action_space))

    def get_max_traj_len(
        self,
    ):
        return 1

    def state2proxy(self, state: List = None):
        """
        Prepares a state in "GFlowNet format" for the proxy.

        Args
        ----
        state : list
            A state
        """
        if state is None:
            state = self.state.copy()
        return self.statebatch2proxy([state])

    def statebatch2proxy(self, states: List[List]) -> npt.NDArray[np.float32]:
        """
        Prepares a batch of states in "GFlowNet format" for the proxy.

        Args
        ----
        state : list
            A state
        """
        return np.array(states)

    def statetorch2proxy(
        self, states: TensorType["batch", "state_dim"]
    ) -> TensorType["batch", "state_proxy_dim"]:
        """
        Prepares a batch of states in torch "GFlowNet format" for the proxy.
        """
        return states

    def state2oracle(self, state: List = None):
        """
        Prepares a list of states in "GFlowNet format" for the oracle

        Args
        ----
        state : list
            A state
        """
        if state is None:
            state = self.state.copy()
        return state

    def statebatch2oracle(self, states: List[List]):
        """
        Prepares a batch of states in "GFlowNet format" for the oracles
        """
        return states

    def reward(self, state=None, done=None):
        """
        Computes the reward of a state
        """
        if done is None:
            done = self.done
        if done:
            return np.array(0.0)
        if state is None:
            state = self.state.copy()
        return self.proxy2reward(self.proxy(self.state2proxy(state)))

    def reward_batch(self, states: List[List], done=None):
        """
        Computes the rewards of a batch of states, given a list of states and 'dones'
        """
        if done is None:
            done = np.ones(len(states), dtype=bool)
        states_proxy = self.statebatch2proxy(states)[list(done), :]
        rewards = np.zeros(len(done))
        if states_proxy.shape[0] > 0:
            rewards[list(done)] = self.proxy2reward(self.proxy(states_proxy)).tolist()
        return rewards

    def reward_torchbatch(
        self, states: TensorType["batch", "state_dim"], done: TensorType["batch"] = None
    ):
        """
        Computes the rewards of a batch of states in "GFlownet format"
        """
        if done is None:
            done = torch.ones(states.shape[0], dtype=torch.bool, device=self.device)
        states_proxy = self.statetorch2proxy(states[done, :])
        reward = torch.zeros(done.shape[0], dtype=self.float, device=self.device)
        if states[done, :].shape[0] > 0:
            reward[done] = self.proxy2reward(self.proxy(states_proxy))
        return reward

    def proxy2reward(self, proxy_vals):
        """
        Prepares the output of an oracle for GFlowNet: the inputs proxy_vals is
        expected to be a negative value (energy), unless self.denorm_proxy is True. If
        the latter, the proxy values are first de-normalized according to the mean and
        standard deviation in self.energies_stats. The output of the function is a
        strictly positive reward - provided self.reward_norm and self.reward_beta are
        positive - and larger than self.min_reward.
        """
        if self.denorm_proxy:
            # TODO: do with torch
            proxy_vals = proxy_vals * self.energies_stats[3] + self.energies_stats[2]
        if self.reward_func == "power":
            return torch.clamp(
                (self.proxy_factor * proxy_vals / self.reward_norm) ** self.reward_beta,
                min=self.min_reward,
                max=None,
            )
        elif self.reward_func == "boltzmann":
            return torch.clamp(
                torch.exp(self.proxy_factor * self.reward_beta * proxy_vals),
                min=self.min_reward,
                max=None,
            )
        elif self.reward_func == "identity":
            return torch.clamp(
                self.proxy_factor * proxy_vals,
                min=self.min_reward,
                max=None,
            )
        else:
            raise NotImplemented

    def reward2proxy(self, reward):
        """
        Converts a "GFlowNet reward" into a (negative) energy or values as returned by
        an oracle.
        """
        if self.reward_func == "power":
<<<<<<< HEAD
            return -1.0 * torch.exp(
                (torch.log(reward) + self.reward_beta * np.log(self.reward_norm))
=======
            return self.proxy_factor * torch.exp(
                (torch.log(reward) + self.reward_beta * torch.log(self.reward_norm))
>>>>>>> 6e719756
                / self.reward_beta
            )
        elif self.reward_func == "boltzmann":
            return self.proxy_factor * torch.log(reward) / self.reward_beta
        elif self.reward_func == "identity":
            return self.proxy_factor * reward
        else:
            raise NotImplemented

    def statetorch2policy(
        self, states: TensorType["batch", "state_dim"]
    ) -> TensorType["batch", "policy_input_dim"]:
        """
        Prepares a batch of states in torch "GFlowNet format" for the policy
        """
        return states

    def state2policy(self, state=None):
        """
        Converts a state into a format suitable for a machine learning model, such as a
        one-hot encoding.
        """
        if state is None:
            state = self.state
        return state

    def statebatch2policy(self, states: List[List]) -> npt.NDArray[np.float32]:
        """
        Converts a batch of states into a format suitable for a machine learning model,
        such as a one-hot encoding. Returns a numpy array.
        """
        return np.array(states)

    def policy2state(self, state_policy: List) -> List:
        """
        Converts the model (e.g. one-hot encoding) version of a state given as
        argument into a state.
        """
        return state_policy

    def state2readable(self, state=None):
        """
        Converts a state into human-readable representation.
        """
        if state is None:
            state = self.state
        return str(state)

    def readable2state(self, readable):
        """
        Converts a human-readable representation of a state into the standard format.
        """
        return readable

    def traj2readable(self, traj=None):
        """
        Converts a trajectory into a human-readable string.
        """
        return str(traj).replace("(", "[").replace(")", "]").replace(",", "")

    def reset(self, env_id=None):
        """
        Resets the environment.
        """
        self.state = []
        self.n_actions = 0
        self.done = False
        self.id = env_id
        return self

    def get_parents(self, state=None, done=None, action=None):
        """
        Determines all parents and actions that lead to state.

        Args
        ----
        state : list
            Representation of a state

        done : bool
            Whether the trajectory is done. If None, done is taken from instance.

        action : tuple
            Last action performed

        Returns
        -------
        parents : list
            List of parents in state format

        actions : list
            List of actions that lead to state for each parent in parents
        """
        if state is None:
            state = self.state.copy()
        if done is None:
            done = self.done
        if done:
            return [state], [self.eos]
        else:
            parents = []
            actions = []
        return parents, actions

    def sample_actions(
        self,
        policy_outputs: TensorType["n_states", "policy_output_dim"],
        sampling_method: str = "policy",
        mask_invalid_actions: TensorType["n_states", "policy_output_dim"] = None,
        temperature_logits: float = 1.0,
        loginf: float = 1000,
    ) -> Tuple[List[Tuple], TensorType["n_states"]]:
        """
        Samples a batch of actions from a batch of policy outputs. This implementation
        is generally valid for all discrete environments.
        """
        device = policy_outputs.device
        ns_range = torch.arange(policy_outputs.shape[0]).to(device)
        if sampling_method == "uniform":
            logits = torch.ones(policy_outputs.shape).to(device)
        elif sampling_method == "policy":
            logits = policy_outputs
            logits /= temperature_logits
        if mask_invalid_actions is not None:
            logits[mask_invalid_actions] = -loginf
        action_indices = Categorical(logits=logits).sample()
        logprobs = self.logsoftmax(logits)[ns_range, action_indices]
        # Build actions
        actions = [self.action_space[idx] for idx in action_indices]
        return actions, logprobs

    def get_logprobs(
        self,
        policy_outputs: TensorType["n_states", "policy_output_dim"],
        is_forward: bool,
        actions: TensorType["n_states", 2],
        states_target: TensorType["n_states", "policy_input_dim"],
        mask_invalid_actions: TensorType["batch_size", "policy_output_dim"] = None,
        loginf: float = 1000,
    ) -> TensorType["batch_size"]:
        """
        Computes log probabilities of actions given policy outputs and actions. This
        implementation is generally valid for all discrete environments.
        """
        device = policy_outputs.device
        ns_range = torch.arange(policy_outputs.shape[0]).to(device)
        logits = policy_outputs
        if mask_invalid_actions is not None:
            logits[mask_invalid_actions] = -loginf
        # TODO: fix need to convert to tuple: implement as in continuous
        action_indices = (
            torch.tensor(
                [self.action_space.index(tuple(action.tolist())) for action in actions]
            )
            .to(int)
            .to(device)
        )
        logprobs = self.logsoftmax(logits)[ns_range, action_indices]
        return logprobs

    def get_trajectories(
        self, traj_list, traj_actions_list, current_traj, current_actions
    ):
        """
        Determines all trajectories leading to each state in traj_list, recursively.

        Args
        ----
        traj_list : list
            List of trajectories (lists)

        traj_actions_list : list
            List of actions within each trajectory

        current_traj : list
            Current trajectory

        current_actions : list
            Actions of current trajectory

        Returns
        -------
        traj_list : list
            List of trajectories (lists)

        traj_actions_list : list
            List of actions within each trajectory
        """
        parents, parents_actions = self.get_parents(current_traj[-1], False)
        if parents == []:
            traj_list.append(current_traj)
            traj_actions_list.append(current_actions)
            return traj_list, traj_actions_list
        for idx, (p, a) in enumerate(zip(parents, parents_actions)):
            traj_list, traj_actions_list = self.get_trajectories(
                traj_list, traj_actions_list, current_traj + [p], current_actions + [a]
            )
        return traj_list, traj_actions_list

    def step(self, action_idx):
        """
        Executes step given an action.

        Args
        ----
        action_idx : int
            Index of action in the action space. a == eos indicates "stop action"

        Returns
        -------
        self.state : list
            The sequence after executing the action

        action_idx : int
            Action index

        valid : bool
            False, if the action is not allowed for the current state, e.g. stop at the
            root state
        """
        if action < self.eos:
            self.done = False
            valid = True
        else:
            self.done = True
            valid = True
            self.n_actions += 1
        return self.state, action, valid

    def no_eos_mask(self, state=None):
        """
        Returns True if no eos action is allowed given state
        """
        if state is None:
            state = self.state
        return False

    def get_mask_invalid_actions_forward(self, state=None, done=None):
        """
        Returns a vector of length the action space + 1: True if forward action is
        invalid given the current state, False otherwise.
        """
        if state is None:
            state = self.state
        if done is None:
            done = self.done
        mask = [False for _ in range(len(self.action_space))]
        return mask

    def get_mask_invalid_actions_backward(self, state=None, done=None, parents_a=None):
        """
        Returns a vector with the length of the discrete part of the action space + 1:
        True if action is invalid going backward given the current state, False
        otherwise.
        """
        mask = [True for _ in range(len(self.action_space))]
        for pa in parents_a:
            mask[self.action_space.index(pa)] = False
        return mask

    def set_state(self, state, done):
        """
        Sets the state and done of an environment.
        """
        self.state = state
        self.done = done
        return self

    def true_density(self):
        """
        Computes the reward density (reward / sum(rewards)) of the whole space

        Returns
        -------
        Tuple:
          - normalized reward for each state
          - un-normalized reward
          - states
        """
        return (None, None, None)

    @staticmethod
    def np2df(*args):
        """
        Args
        ----
        """
        return None


class Buffer:
    """
    Implements the functionality to manage various buffers of data: the records of
    training samples, the train and test data sets, a replay buffer for training, etc.
    """

    def __init__(
        self,
        env,
        make_train_test=False,
        replay_capacity=0,
        output_csv=None,
        data_path=None,
        train=None,
        test=None,
        logger=None,
        **kwargs,
    ):
        self.logger = logger
        self.env = env
        self.replay_capacity = replay_capacity
        self.main = pd.DataFrame(columns=["state", "traj", "reward", "energy", "iter"])
        self.replay = pd.DataFrame(
            np.empty((self.replay_capacity, 5), dtype=object),
            columns=["state", "traj", "reward", "energy", "iter"],
        )
        self.replay.reward = pd.to_numeric(self.replay.reward)
        self.replay.energy = pd.to_numeric(self.replay.energy)
        self.replay.reward = [-1 for _ in range(self.replay_capacity)]
        # Define train and test data sets
        if train is not None and "type" in train:
            self.train_type = train.type
        else:
            self.train_type = None
        self.train, dict_tr = self.make_data_set(train)
        if (
            self.train is not None
            and "output_csv" in train
            and train.output_csv is not None
        ):
            self.train.to_csv(train.output_csv)
        if (
            dict_tr is not None
            and "output_pkl" in train
            and train.output_pkl is not None
        ):
            with open(train.output_pkl, "wb") as f:
                pickle.dump(dict_tr, f)
                self.train_pkl = train.output_pkl
        else:
            self.train_npy = None
        if test is not None and "type" in test:
            self.test_type = test.type
        else:
            self.train_type = None
        self.test, dict_tt = self.make_data_set(test)
        if (
            self.test is not None
            and "output_csv" in test
            and test.output_csv is not None
        ):
            self.test.to_csv(test.output_csv)
        if dict_tt is not None and "output_pkl" in test and test.output_pkl is not None:
            with open(test.output_pkl, "wb") as f:
                pickle.dump(dict_tt, f)
                self.test_pkl = test.output_pkl
        else:
            print(
                """
            Important: test metrics will NOT be computed. In order to compute
            test metrics the test configuration of the buffer should be complete and
            feasible and an output pkl file should be defined in
            env.buffer.test.output_pkl.
            """
            )
            self.test_pkl = None
        # Compute buffer statistics
        if self.train is not None:
            (
                self.mean_tr,
                self.std_tr,
                self.min_tr,
                self.max_tr,
                self.max_norm_tr,
            ) = self.compute_stats(self.train)
        if self.test is not None:
            self.mean_tt, self.std_tt, self.min_tt, self.max_tt, _ = self.compute_stats(
                self.test
            )

    def add(
        self,
        states,
        trajs,
        rewards,
        energies,
        it,
        buffer="main",
        criterion="greater",
    ):
        if buffer == "main":
            self.main = pd.concat(
                [
                    self.main,
                    pd.DataFrame(
                        {
                            "state": [self.env.state2readable(s) for s in states],
                            "traj": [self.env.traj2readable(p) for p in trajs],
                            "reward": rewards,
                            "energy": energies,
                            "iter": it,
                        }
                    ),
                ],
                axis=0,
                join="outer",
            )
        elif buffer == "replay" and self.replay_capacity > 0:
            if criterion == "greater":
                self.replay = self._add_greater(states, trajs, rewards, energies, it)

    def _add_greater(
        self,
        states,
        trajs,
        rewards,
        energies,
        it,
    ):
        rewards_old = self.replay["reward"].values
        rewards_new = rewards.copy()
        while np.max(rewards_new) > np.min(rewards_old):
            idx_new_max = np.argmax(rewards_new)
            readable_state = self.env.state2readable(states[idx_new_max])
            if self.replay["state"].isin([readable_state]).sum() == 0:
                self.replay.iloc[self.replay.reward.argmin()] = {
                    "state": self.env.state2readable(states[idx_new_max]),
                    "traj": self.env.traj2readable(trajs[idx_new_max]),
                    "reward": rewards[idx_new_max],
                    "energy": energies[idx_new_max],
                    "iter": it,
                }
                rewards_new[idx_new_max] = -1
                rewards_old = self.replay["reward"].values
        return self.replay

    def make_data_set(self, config):
        """
        Constructs a data set as a DataFrame according to the configuration.
        """
        if config is None:
            return None
        elif "path" in config and config.path is not None:
            path = self.logger.logdir / Path("data") / config.path
            df = pd.read_csv(path, index_col=0)
            # TODO: check if state2readable transformation is required.
            return df
        elif "type" not in config:
            return None, None
        elif config.type == "all" and hasattr(self.env, "get_all_terminating_states"):
            samples = self.env.get_all_terminating_states()
        elif (
            config.type == "grid"
            and "n" in config
            and hasattr(self.env, "get_grid_terminating_states")
        ):
            samples = self.env.get_grid_terminating_states(config.n)
        elif (
            config.type == "uniform"
            and "n" in config
            and "seed" in config
            and hasattr(self.env, "get_uniform_terminating_states")
        ):
            samples = self.env.get_uniform_terminating_states(config.n, config.seed)
        else:
            return None, None
        energies = self.env.oracle(self.env.statebatch2oracle(samples)).tolist()
        df = pd.DataFrame(
            {
                "samples": [self.env.state2readable(s) for s in samples],
                "energies": energies,
            }
        )
        return df, {"x": samples, "energy": energies}

    def compute_stats(self, data):
        mean_data = data["energies"].mean()
        std_data = data["energies"].std()
        min_data = data["energies"].min()
        max_data = data["energies"].max()
        data_zscores = (data["energies"] - mean_data) / std_data
        max_norm_data = data_zscores.max()
        return mean_data, std_data, min_data, max_data, max_norm_data

    def sample(
        self,
    ):
        pass

    def __len__(self):
        return self.capacity

    @property
    def transitions(self):
        pass

    def save(
        self,
    ):
        pass

    @classmethod
    def load():
        pass

    @property
    def dummy(self):
        pass<|MERGE_RESOLUTION|>--- conflicted
+++ resolved
@@ -232,13 +232,8 @@
         an oracle.
         """
         if self.reward_func == "power":
-<<<<<<< HEAD
-            return -1.0 * torch.exp(
-                (torch.log(reward) + self.reward_beta * np.log(self.reward_norm))
-=======
             return self.proxy_factor * torch.exp(
                 (torch.log(reward) + self.reward_beta * torch.log(self.reward_norm))
->>>>>>> 6e719756
                 / self.reward_beta
             )
         elif self.reward_func == "boltzmann":
