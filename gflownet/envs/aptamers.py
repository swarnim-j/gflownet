--- conflicted
+++ resolved
@@ -8,14 +8,9 @@
 import numpy as np
 import numpy.typing as npt
 import pandas as pd
-<<<<<<< HEAD
 import time
 from gflownet.utils.sequence.aptamers import NUCLEOTIDES
 from gflownet.envs.sequence import Sequence
-=======
-
-from gflownet.envs.base import GFlowNetEnv
->>>>>>> 35d77628
 
 
 class Aptamers(Sequence):
@@ -25,7 +20,6 @@
 
     def __init__(
         self,
-<<<<<<< HEAD
         **kwargs,
     ):
         special_tokens = ["[PAD]", "[EOS]"]
@@ -41,275 +35,6 @@
             and hasattr(self.proxy, "setup")
         ):
             self.proxy.setup(self.max_seq_length)
-=======
-        max_seq_length=42,
-        min_seq_length=1,
-        n_alphabet=4,
-        min_word_len=1,
-        max_word_len=1,
-        **kwargs,
-    ):
-        super().__init__()
-        self.source = []
-        self.min_seq_length = min_seq_length
-        self.max_seq_length = max_seq_length
-        self.n_alphabet = n_alphabet
-        self.min_word_len = min_word_len
-        self.max_word_len = max_word_len
-        self.action_space = self.get_action_space()
-        self.eos = self.action_space_dim
-        self.reset()
-        self.fixed_policy_output = self.get_fixed_policy_output()
-        self.random_policy_output = self.get_fixed_policy_output()
-        self.policy_output_dim = len(self.fixed_policy_output)
-        self.policy_input_dim = len(self.state2policy())
-        self.max_traj_len = self.get_max_traj_length()
-        # Set up proxy
-        self.setup_proxy()
-
-    def get_action_space(self):
-        """
-        Constructs list with all possible actions
-        """
-        assert self.max_word_len >= self.min_word_len
-        valid_wordlens = np.arange(self.min_word_len, self.max_word_len + 1)
-        alphabet = [a for a in range(self.n_alphabet)]
-        actions = []
-        for r in valid_wordlens:
-            actions_r = [el for el in itertools.product(alphabet, repeat=r)]
-            actions += actions_r
-        return actions
-
-    def get_max_traj_length(
-        self,
-    ):
-        return self.max_seq_length / self.min_word_len + 1
-
-    def reward_arbitrary_i(self, state):
-        if len(state) > 0:
-            return (state[-1] + 1) * len(state)
-        else:
-            return 0
-
-    def statebatch2oracle(self, states: List[List]):
-        """
-        Prepares a batch of sequence states for the oracles.
-
-        Args
-        ----
-        states : list of lists
-            List of sequences.
-        """
-        queries = [s + [-1] * (self.max_seq_length - len(s)) for s in states]
-        queries = np.array(queries, dtype=int)
-        if queries.ndim == 1:
-            queries = queries[np.newaxis, ...]
-        queries += 1
-        if queries.shape[1] == 1:
-            import ipdb
-
-            ipdb.set_trace()
-            queries = np.column_stack((queries, np.zeros(queries.shape[0])))
-        return queries
-
-    def state2policy(self, state: List = None) -> List:
-        """
-        Transforms the sequence (state) given as argument (or self.state if None) into a
-        one-hot encoding. The output is a list of length n_alphabet * max_seq_length,
-        where each n-th successive block of n_alphabet elements is a one-hot encoding of
-        the letter in the n-th position.
-
-        Example:
-          - Sequence: AATGC
-          - state: [0, 1, 3, 2]
-                    A, T, G, C
-          - state2policy(state): [1, 0, 0, 0, 0, 1, 0, 0, 0, 0, 0, 1, 0, 0, 1, 0]
-                                 |     A    |      T    |      G    |      C    |
-
-        If max_seq_length > len(s), the last (max_seq_length - len(s)) blocks are all
-        0s.
-        """
-        if state is None:
-            state = self.state.copy()
-        state_policy = np.zeros(self.n_alphabet * self.max_seq_length, dtype=np.float32)
-        if len(state) > 0:
-            state_policy[(np.arange(len(state)) * self.n_alphabet + state)] = 1
-        return state_policy
-
-    def statebatch2policy(self, states: List[List]) -> npt.NDArray[np.float32]:
-        """
-        Transforms a batch of states into the policy model format. The output is a numpy
-        array of shape [n_states, n_angles * n_dim + 1].
-
-        See state2policy().
-        """
-        cols, lengths = zip(
-            *[
-                (state + np.arange(len(state)) * self.n_alphabet, len(state))
-                for state in states
-            ]
-        )
-        rows = np.repeat(np.arange(len(states)), lengths)
-        state_policy = np.zeros(
-            (len(states), self.n_alphabet * self.max_seq_length), dtype=np.float32
-        )
-        state_policy[rows, np.concatenate(cols)] = 1.0
-        return state_policy
-
-    def policy2state(self, state_policy: List) -> List:
-        """
-        Transforms the one-hot encoding version of a sequence (state) given as argument
-        into a a sequence of letter indices.
-
-        Example:
-          - Sequence: AATGC
-          - state_policy: [1, 0, 0, 0, 1, 0, 0, 0, 0, 1, 0, 0, 0, 0, 0, 1, 0, 0, 1, 0]
-                          |     A    |      A    |      T    |      G    |      C    |
-          - state: [0, 0, 1, 3, 2]
-                    A, A, T, G, C
-        """
-        return np.where(
-            np.reshape(state_policy, (self.max_seq_length, self.n_alphabet))
-        )[1].tolist()
-
-    def state2readable(self, state, alphabet={0: "A", 1: "T", 2: "C", 3: "G"}):
-        """
-        Transforms a sequence given as a list of indices into a sequence of letters
-        according to an alphabet.
-        """
-        return [alphabet[el] for el in state]
-
-    def readable2state(self, letters, alphabet={0: "A", 1: "T", 2: "C", 3: "G"}):
-        """
-        Transforms a sequence given as a list of indices into a sequence of letters
-        according to an alphabet.
-        """
-        alphabet = {v: k for k, v in alphabet.items()}
-        return [alphabet[el] for el in letters]
-
-    def reset(self, env_id=None):
-        """
-        Resets the environment.
-        """
-        self.state = []
-        self.n_actions = 0
-        self.done = False
-        self.id = env_id
-        return self
-
-    def get_parents(self, state=None, done=None, action=None):
-        """
-        Determines all parents and actions that lead to sequence state
-
-        Args
-        ----
-        state : list
-            Representation of a sequence (state), as a list of length max_seq_length
-            where each element is the index of a letter in the alphabet, from 0 to
-            (n_alphabet - 1).
-
-        done : bool
-            Whether the trajectory is done. If None, done is taken from instance.
-
-        action : None
-            Ignored
-
-        Returns
-        -------
-        parents : list
-            List of parents in state format
-
-        actions : list
-            List of actions that lead to state for each parent in parents
-        """
-        if state is None:
-            state = self.state.copy()
-        if done is None:
-            done = self.done
-        if done:
-            return [state], [self.eos]
-        else:
-            parents = []
-            actions = []
-            for idx, a in enumerate(self.action_space):
-                is_parent = state[-len(a) :] == list(a)
-                if not isinstance(is_parent, bool):
-                    is_parent = all(is_parent)
-                if is_parent:
-                    parents.append(state[: -len(a)])
-                    actions.append(idx)
-        return parents, actions
-
-    def step(self, action_idx):
-        """
-        Executes step given an action index
-
-        If action_idx is smaller than eos (no stop), add action to next
-        position.
-
-        See: step_daug()
-        See: step_chain()
-
-        Args
-        ----
-        action_idx : int
-            Index of action in the action space. a == eos indicates "stop action"
-
-        Returns
-        -------
-        self.state : list
-            The sequence after executing the action
-
-        valid : bool
-            False, if the action is not allowed for the current state, e.g. stop at the
-            root state
-        """
-        # If only possible action is eos, then force eos
-        if len(self.state) == self.max_seq_length:
-            self.done = True
-            self.n_actions += 1
-            return self.state, [self.eos], True
-        # If action is not eos, then perform action
-        if action_idx != self.eos:
-            action = self.action_space[action_idx]
-            state_next = self.state + list(action)
-            if len(state_next) > self.max_seq_length:
-                valid = False
-            else:
-                self.state = state_next
-                valid = True
-                self.n_actions += 1
-            return self.state, action_idx, valid
-        # If action is eos, then perform eos
-        else:
-            if len(self.state) < self.min_seq_length:
-                valid = False
-            else:
-                self.done = True
-                valid = True
-                self.n_actions += 1
-            return self.state, self.eos, valid
-
-    def get_mask_invalid_actions_forward(self, state=None, done=None):
-        """
-        Returns a vector of length the action space + 1: True if action is invalid
-        given the current state, False otherwise.
-        """
-        if state is None:
-            state = self.state.copy()
-        if done is None:
-            done = self.done
-        if done:
-            return [True for _ in range(self.action_space_dim + 1)]
-        mask = [False for _ in range(self.action_space_dim + 1)]
-        seq_length = len(state)
-        if seq_length < self.min_seq_length:
-            mask[self.eos] = True
-        for idx, a in enumerate(self.action_space):
-            if seq_length + len(a) > self.max_seq_length:
-                mask[idx] = True
-        return mask
->>>>>>> 35d77628
 
     def make_train_set(
         self,
@@ -350,77 +75,4 @@
             )
         if output_csv:
             df_train.to_csv(output_csv)
-        return df_train
-
-    # TODO: improve approximation of uniform
-    def make_test_set(
-        self,
-        path_base_dataset,
-        ntest,
-        min_length=0,
-        max_length=np.inf,
-        seed=167,
-        output_csv=None,
-    ):
-        """
-        Constructs an approximately uniformly distributed (on the score) set, by
-        selecting samples from a larger base set.
-
-        Args
-        ----
-        path_base_dataset : str
-            Path to a CSV file containing the base data set.
-
-        ntest : int
-            Number of test samples.
-
-        seed : int
-            Random seed.
-
-        dask : bool
-            If True, use dask to efficiently read a large base file.
-
-        output_csv: str
-            Optional path to store the test set as CSV.
-        """
-        if path_base_dataset is None:
-            return None, None
-        times = {
-            "all": 0.0,
-            "indices": 0.0,
-        }
-        t0_all = time.time()
-        if seed:
-            np.random.seed(seed)
-        df_base = pd.read_csv(path_base_dataset, index_col=0)
-        df_base = df_base.loc[
-            (df_base["samples"].map(len) >= min_length)
-            & (df_base["samples"].map(len) <= max_length)
-        ]
-        energies_base = df_base["energies"].values
-        min_base = energies_base.min()
-        max_base = energies_base.max()
-        distr_unif = np.random.uniform(low=min_base, high=max_base, size=ntest)
-        # Get minimum distance samples without duplicates
-        t0_indices = time.time()
-        idx_samples = []
-        for idx in tqdm(range(ntest)):
-            dist = np.abs(energies_base - distr_unif[idx])
-            idx_min = np.argmin(dist)
-            if idx_min in idx_samples:
-                idx_sort = np.argsort(dist)
-                for idx_next in idx_sort:
-                    if idx_next not in idx_samples:
-                        idx_samples.append(idx_next)
-                        break
-            else:
-                idx_samples.append(idx_min)
-        t1_indices = time.time()
-        times["indices"] += t1_indices - t0_indices
-        # Make test set
-        df_test = df_base.iloc[idx_samples]
-        if output_csv:
-            df_test.to_csv(output_csv)
-        t1_all = time.time()
-        times["all"] += t1_all - t0_all
-        return df_test, times+        return df_train