"""
Classes to represent material compositions (stoichiometry)
"""
import itertools
from typing import Dict, List, Optional, Tuple, Union

import numpy as np
import torch
from pyxtal.symmetry import Group
from torch import Tensor
from torchtyping import TensorType

from gflownet.envs.base import GFlowNetEnv
from gflownet.utils.common import tfloat, tlong
from gflownet.utils.crystals.constants import ELEMENT_NAMES, OXIDATION_STATES
from gflownet.utils.crystals.pyxtal_cache import (
    get_space_group,
    space_group_check_compatible,
    space_group_lowest_free_wp_multiplicity,
    space_group_wyckoff_gcd,
)

N_ELEMENTS_ORACLE = 94


class Composition(GFlowNetEnv):
    """
    Composition environment for crystal materials
    """

    def __init__(
        self,
        elements: Union[List, int] = 94,
        max_diff_elem: int = 5,
        min_diff_elem: int = 2,
        min_atoms: int = 2,
        max_atoms: int = 20,
        min_atom_i: int = 1,
        max_atom_i: int = 16,
        oxidation_states: Optional[Dict] = None,
        alphabet: Optional[Dict] = None,
        required_elements: Optional[Union[Tuple, List]] = (),
        space_group: Optional[int] = None,
        do_charge_check: bool = False,
        do_spacegroup_check: bool = True,
        **kwargs,
    ):
        """
        Args
        ----------
        elements : list or int
            Elements that will be used for construction of crystal. Either list, in
            which case every value should indicate the atomic number of an element, or
            int, in which case n consecutive atomic numbers will be used. Note that we
            assume this will correspond to real atomic numbers, i.e. start from 1, not
            0.

        max_diff_elem : int
            Maximum number of unique elements in the crystal

        min_diff_elem : int
            Minimum number of unique elements in the crystal

        min_atoms : int
            Minimum number of atoms that needs to be used to construct a crystal

        max_atoms : int
            Maximum number of atoms that can be used to construct a crystal

        min_atom_i : int
            Minimum number of elements of each kind that needs to be used to
            construct a crystal

        max_atom_i : int
            Maximum number of elements of each kind that can be used to construct a
            crystal

        oxidation_states : (optional) dict
            Mapping from ints (representing elements) to lists of different oxidation
            states

        alphabet : (optional) dict
            Mapping from ints (representing elements) to strings containing
            human-readable elements' names

        required_elements : (optional) list
            List of elements that must be present in a crystal for it to represent a
            valid end state

        space_group : (optional) int
            International number of a space group to be used for compatibility check,
            using pyxtal.symmetry.Group.check_compatible().

        do_charge_check : bool
            Whether to do neutral charge check and forbid compositions for which neutral
            charge is not possible.

        do_spacegroup_check : bool
            Whether to do a space group compatibility check and forbid compositions
            with incompatible Wyckoff positions with the given space group.
        """
        if isinstance(elements, int):
            elements = [i + 1 for i in range(elements)]
        if len(elements) != len(set(elements)):
            raise ValueError(
                f"Provided elements must be unique, detected {len(elements) - len(set(elements))} duplicates."
            )
        if any(e <= 0 for e in elements):
            raise ValueError(
                "Provided elements should be non-negative (assumed indexing from 1 for H)."
            )
        self.elements = sorted(elements)
        self.max_diff_elem = max_diff_elem
        self.min_diff_elem = min_diff_elem
        self.min_atoms = min_atoms
        self.max_atoms = max_atoms
        self.min_atom_i = min_atom_i
        self.max_atom_i = max_atom_i
        self.oxidation_states = (
            oxidation_states
            if oxidation_states is not None
            else OXIDATION_STATES.copy()
        )
        self.alphabet = alphabet if alphabet is not None else ELEMENT_NAMES.copy()
        self.required_elements = (
            required_elements if required_elements is not None else []
        )
        self.space_group = space_group
        self.do_charge_check = do_charge_check
        self.do_spacegroup_check = do_spacegroup_check
        self.elem2idx = {e: i for i, e in enumerate(self.elements)}
        self.idx2elem = {i: e for i, e in enumerate(self.elements)}
        # Source state: 0 atoms for all elements
        self.source = [0 for _ in self.elements]
        # End-of-sequence action
        self.eos = (-1, -1)
        super().__init__(**kwargs)

    def get_action_space(self):
        """
        Constructs list with all possible actions. An action is described by a
        tuple (element, n), indicating that the count of element will be
        set to n.
        """
        assert self.max_diff_elem >= self.min_diff_elem
        assert self.max_atom_i >= self.min_atom_i
        valid_word_len = np.arange(self.min_atom_i, self.max_atom_i + 1)
        actions = [(element, n) for element in self.elements for n in valid_word_len]
        actions.append(self.eos)
        return actions

    def get_max_traj_length(self):
        return min(self.max_diff_elem, self.max_atoms // self.min_atom_i)

    def _refine_compatibility_check(
        self, state, mask_required_element, mask_unrequired_element
    ):
        """
        Refines the masks (in-place) of required and unrequired elements by doing
        compatibility checks between the space group and the number of atoms.

        Args
        ----
        state : list
            The state on which the masks are to be applied.

        mask_required_element: list
            Element-wise mask indicating invalid actions for required elements. This
            masks indicates whether each individual actions is invalid or not for
            elements that are required to be in the composition by the end of the
            trajectory.

        mask_unrequired_element: list
            Element-wise mask indicating invalid actions for unrequired elements.
            This masks indicates whether each individual actions is invalid or not for
            elements that are not required to be in the composition by the end of the
            trajectory.
        """
        space_group = get_space_group(self.space_group)
        n_atoms = [s for s in state if s > 0]

        # Get the greated common divisor of the group's wyckoff position.
        # It cannot be valid to add a number of atoms that is not a
        # multiple of this value
        wyckoff_gcd = space_group_wyckoff_gcd(self.space_group)

        # Get the multiplicity of the group's most specific wyckoff position with
        # at least one degree of freedom
        free_multiplicity = space_group_lowest_free_wp_multiplicity(self.space_group)

        # Go through each action in the masks, validating them
        # individually
        for action_idx, nb_atoms_action in enumerate(
            range(self.min_atom_i, self.max_atom_i + 1)
        ):
            if (
                not mask_required_element[action_idx]
                or not mask_unrequired_element[action_idx]
            ):
                # If the number of atoms added by this action is not a
                # multiple of the greatest common divisor of the wyckoff
                # positions' multiplicities, mark action as invalid
                if nb_atoms_action % wyckoff_gcd != 0:
                    mask_required_element[action_idx] = True
                    mask_unrequired_element[action_idx] = True
                    continue

                # If the number of atoms added by this action is a
                # multiple of a non-specific wyckoff position, nothing
                # prevents it from being valid
                if nb_atoms_action % free_multiplicity == 0:
                    continue

                # Checking validity by induction. If a composition is
                # valid, adding a number of atoms is equal to the
                # multiplicity of a non-specific position, then this
                # action must also be valid.
                if nb_atoms_action > free_multiplicity and (
                    not mask_required_element[action_idx - free_multiplicity]
                    or not mask_unrequired_element[action_idx - free_multiplicity]
                ):
                    continue

                # If the composition resulting from this action is
                # incompatible with the space group, mark action as
                # invalid
                n_atoms_post_action = n_atoms + [nb_atoms_action]
                sg_compatible = space_group_check_compatible(
                    self.space_group, n_atoms_post_action
                )
                if not sg_compatible:
                    mask_required_element[action_idx] = True
                    mask_unrequired_element[action_idx] = True

    def get_mask_invalid_actions_forward(self, state=None, done=None):
        """
        Returns a vector of length the action space + 1: True if forward action is
        invalid given the current state, False otherwise.
        """
        if state is None:
            state = self.state.copy()
        if done is None:
            done = self.done

        if done:
            return [True for _ in range(self.action_space_dim)]

        mask = [False] * self.action_space_dim
        used_elements = [self.idx2elem[i] for i, e in enumerate(state) if e > 0]
        unused_required_elements = [
            e for e in self.required_elements if e not in used_elements
        ]
        n_used_elements = len(used_elements)
        n_unused_required_elements = len(unused_required_elements)
        n_used_atoms = sum(state)

        if self.do_spacegroup_check and isinstance(self.space_group, int):
            space_group = get_space_group(self.space_group)

            # Determine, based on the space group's Wyckoff's positions, what
            # is the min/max number of atoms of a given element that could be
            # added.
            most_specific_wp = space_group.get_wyckoff_position(-1)
            min_atom_i = most_specific_wp.multiplicity

            wyckoff_gcd = space_group_wyckoff_gcd(self.space_group)
            max_atom_i = (self.max_atom_i // wyckoff_gcd) * wyckoff_gcd

            # Determine if the current composition is compatible with the
            # space group
            n_atoms = [s for s in state if s > 0]
            sg_compatible = space_group_check_compatible(self.space_group, n_atoms)
        else:
            # Don't impose additional constraints on the min/max number of
            # atoms per element
            min_atom_i = self.min_atom_i
            max_atom_i = self.max_atom_i

            # Assume the current composition is compatible with the space group
            sg_compatible = True

        # Compute the min and max number of atoms to add to satisfy constraints
        nb_atoms_still_needed = max(0, self.min_atoms - n_used_atoms)
        nb_atoms_still_allowed = self.max_atoms - n_used_atoms

        # Compute the min and max number of elements to add to satisfy constraints
        nb_elems_still_needed = max(
            n_unused_required_elements, self.min_diff_elem - n_used_elements
        )
        nb_elems_still_allowed = self.max_diff_elem - n_used_elements

        # How many elements, other than the required elements, can still be added
        n_max_unrequired_elements_left = self.max_diff_elem - (
            n_used_elements + n_unused_required_elements
        )

        # What is the minimum number of atoms needed for a new required element in
        # order to reach the number of required atoms before we can't add new elements
        # anymore
        min_atoms_per_required_element = max(
            nb_atoms_still_needed - (nb_elems_still_allowed - 1) * max_atom_i,
            min_atom_i,
        )

        # What is the maximum number of atoms allowed for a new required element in
        # order to be able to reach the number of required elements before we can't add
        # new atoms anymore
        max_atoms_per_required_element = min(
            nb_atoms_still_allowed - (nb_elems_still_needed - 1) * min_atom_i,
            max_atom_i,
        )

        # Determine if there is a need to add unrequired elements to either reach the
        # number of required distinct elements or the number of required atoms
        unrequired_element_needed = (
            nb_elems_still_needed > n_unused_required_elements
            or max_atoms_per_required_element * n_unused_required_elements
            < nb_atoms_still_needed
        )

        # Determine if it is possible to add unrequired elements without going over the
        # maximum number of elements or atoms
        unrequired_element_allowed = (
            n_max_unrequired_elements_left > 0
            and min_atoms_per_required_element * n_unused_required_elements + min_atom_i
            <= nb_atoms_still_allowed
        )

        # Compute the minimum and maximum number of atoms available for an unrequired
        # element
        if unrequired_element_needed:
            # Some unrequired elements are needed so they are treated the same as the
            # required elements
            min_atoms_per_unrequired_element = min_atoms_per_required_element
            max_atoms_per_unrequired_element = max_atoms_per_required_element
        elif unrequired_element_allowed:
            # Unrequired elements are optional so there is no minium amount to add for
            # them and the maximum is only as high as possible without preventing the
            # addition of the required elements later
            min_atoms_per_unrequired_element = min_atom_i
            max_atoms_per_unrequired_element = min(
                nb_atoms_still_allowed
                - min_atoms_per_required_element * n_unused_required_elements,
                max_atom_i,
            )
        else:
            # No unrequired elements can be added
            min_atoms_per_unrequired_element = 0
            max_atoms_per_unrequired_element = 0

        if n_used_atoms < self.min_atoms:
            mask[-1] = True
        if n_used_elements < self.min_diff_elem:
            mask[-1] = True
        if any(r not in used_elements for r in self.required_elements):
            mask[-1] = True
        if not sg_compatible:
            # The current composition is incompatible with the space group,
            # we must allow EOS to end the trajectory.
            mask[-1] = False

        # Obtain action mask for each category of element
        def get_element_mask(min_atoms, max_atoms):
            return [
                bool(i < min_atoms or i > max_atoms)
                for i in range(self.min_atom_i, self.max_atom_i + 1)
            ]

        mask_required_element = get_element_mask(
            min_atoms_per_required_element, max_atoms_per_required_element
        )
        mask_unrequired_element = get_element_mask(
            min_atoms_per_unrequired_element, max_atoms_per_unrequired_element
        )

        # If required, refine the masks by doing compatibility checks between
        # the space group and the number of atoms
        if self.do_spacegroup_check and isinstance(self.space_group, int):
            self._refine_compatibility_check(
                state, mask_required_element, mask_unrequired_element
            )

        # Set action mask for each element
        nb_actions_per_element = self.max_atom_i - self.min_atom_i + 1
        for element_idx, element in enumerate(self.elements):
            # Compute the start and end indices of the actions associated with this
            # element
            action_start_idx = element_idx * nb_actions_per_element
            action_end_idx = action_start_idx + nb_actions_per_element
            # Set the mask for the actions associated with this element
            if state[element_idx] > 0:
                # This element has already been added, we cannot add more
                mask[action_start_idx:action_end_idx] = [True] * nb_actions_per_element
            elif element in unused_required_elements:
                mask[action_start_idx:action_end_idx] = mask_required_element
            else:
                mask[action_start_idx:action_end_idx] = mask_unrequired_element

        # If no other action is valid, ensure that the EOS action is available
        if all(mask):
            mask[-1] = False

        return mask

    def states2proxy(
        self, states: Union[List[List], TensorType["batch", "state_dim"]]
    ) -> TensorType["batch", "state_proxy_dim"]:
        """
<<<<<<< HEAD
        Prepares a batch of states in "environment format" for the proxy: simply
        returns the states as are with dtype long.
=======
        Prepares a batch of states in "environment format" for the proxy: The output is
        a tensor of dtype long with N_ELEMENTS_ORACLE + 1 columns, where the positions
        of self.elements are filled with the number of atoms of each element in the
        state.
>>>>>>> 8c13f6df

        Args
        ----
        states : list or tensor
            A batch of states in environment format, either as a list of states or as a
            single tensor.

        Returns
        -------
        A tensor containing all the states in the batch.
        """
<<<<<<< HEAD
        return self.statetorch2oracle(tlong(states, device=self.device))
=======
        states = tlong(states, device=self.device)
        states_proxy = torch.zeros(
            (states.shape[0], N_ELEMENTS_ORACLE + 1),
            device=self.device,
            dtype=torch.long,
        )
        states_proxy[:, tlong(self.elements, device=self.device)] = states
        return states_proxy
>>>>>>> 8c13f6df

    def state2readable(self, state=None):
        """
        Transforms the state, represented as a list of elements' counts, into a
        human-readable dict mapping elements' names to their corresponding counts.

        Example:
            state: [2, 0, 1, 0]
            self.alphabet: {1: "H", 2: "He", 3: "Li", 4: "Be"}
            output: {"H": 2, "Li": 1}
        """
        if state is None:
            state = self.state
        readable = {
            self.alphabet[self.idx2elem[i]]: s_i
            for i, s_i in enumerate(state)
            if s_i > 0
        }
        return readable

    def readable2state(self, readable):
        """
        Converts a human-readable representation of a state into the standard format.

        Example:
            readable: {"H": 2, "Li": 1} OR {"H": 2, "Li": 1, "He": 0, "Be": 0}
            self.alphabet: {1: "H", 2: "He", 3: "Li", 4: "Be"}
            output: [2, 0, 1, 0]
        """
        state = [0 for _ in self.elements]
        rev_alphabet = {v: k for k, v in self.alphabet.items()}
        for k, v in readable.items():
            state[self.elem2idx[rev_alphabet[k]]] = v
        return state

    def reset(self, env_id=None):
        """
        Resets the environment.
        """
        self.state = self.source.copy()
        self.n_actions = 0
        self.done = False
        self.id = env_id
        return self

    def get_parents(self, state=None, done=None, action=None):
        """
        Determines all parents and actions that lead to a state.

        Args
        ----
        state : list
            Representation of a state as a list of length equal to that of
            self.elements, where i-th value contains the count of atoms for i-th
            element, from 0 to self.max_atoms_i.

        done : bool
            Whether the trajectory is done. If None, done is taken from instance.

        action : None
            Ignored

        Returns
        -------
        parents : list
            List of parents in state format

        actions : list
            List of actions that lead to state for each parent in parents
        """
        if state is None:
            state = self.state.copy()
        if done is None:
            done = self.done
        if done:
            return [state], [self.eos]
        else:
            parents = []
            actions = []
            for idx, action in enumerate(self.action_space[:-1]):
                element, n = action
                if state[self.elem2idx[element]] == n > 0:
                    parent = state.copy()
                    parent[self.elem2idx[element]] -= n
                    parents.append(parent)
                    actions.append(action)
        return parents, actions

    def step(self, action: Tuple[int, int]) -> Tuple[List[int], Tuple[int, int], bool]:
        """
        Executes step given an action.

        Args
        ----
        action : tuple
            Action to be executed. See: get_action_space()

        Returns
        -------
        self.state : list
            The sequence after executing the action

        action : tuple
            Action executed

        valid : bool
            False, if the action is not allowed for the current state.
        """
        # If done, return invalid
        if self.done:
            return self.state, action, False
        # If action not found in action space raise an error
        if action not in self.action_space:
            raise ValueError(
                f"Tried to execute action {action} not present in action space."
            )
        else:
            action_idx = self.action_space.index(action)
        # If action is in invalid mask, exit immediately
        if self.get_mask_invalid_actions_forward()[action_idx]:
            return self.state, action, False
        # If action is not eos, then perform action
        if action != self.eos:
            element, num = action
            idx = self.elem2idx[element]
            state_next = self.state[:]
            state_next[idx] = num
            self.state = state_next
            self.n_actions += 1
            return self.state, action, True
        # If action is eos, then perform eos
        else:
            if self.get_mask_invalid_actions_forward()[-1]:
                valid = False
            else:
                if self.do_charge_check:
                    # Currently enabling it causes errors when training combined
                    # Crystal env, and very significantly increases training time.
                    if self._can_produce_neutral_charge():
                        self.done = True
                        valid = True
                        self.n_actions += 1
                    else:
                        valid = False
                else:
                    self.done = True
                    valid = True
                    self.n_actions += 1
            return self.state, self.eos, valid

    def _can_produce_neutral_charge(self, state: Optional[List[int]] = None) -> bool:
        """
        Helper that checks whether there is a configuration of oxidation states that
        can produce a neutral charge for the given state.
        """
        if state is None:
            state = self.state

        nums_charges = [
            (num, self.oxidation_states[self.idx2elem[i]])
            for i, num in enumerate(state)
            if num > 0
        ]

        # Process all atoms one by one, gradually accumulating a set of all possible
        # charge totals so far
        poss_charge_sum = set([0])
        while len(nums_charges) > 0:
            num, charges = nums_charges[0]

            # Compute all possible charge totals that can be obtained by combining
            # all the previous charge totals with all the possible charges for the
            # current atom
            new_poss_charge_sum = set()
            for old_charge_sum in poss_charge_sum:
                for element_charge in charges:
                    new_poss_charge_sum.add(old_charge_sum + element_charge)
            poss_charge_sum = new_poss_charge_sum

            # Remove the atom that was processed from nums_charges
            if num == 1:
                # Remove element from nums_charges
                del nums_charges[0]
            else:
                # Remove one atom from this element
                nums_charges[0] = (num - 1, charges)

        return 0 in poss_charge_sum

    def is_valid(self, x: List) -> bool:
        """
        Determines whether a state is valid, according to the attributes of the
        environment.
        """
        # Check length is equal to number of elements
        if len(x) != len(self.elements):
            return False
        # Check total number of atoms
        n_atoms = sum(x)
        if n_atoms < self.min_atoms:
            return False
        if n_atoms > self.max_atoms:
            return False
        # Check number element
        if any([n < self.min_atom_i for n in x if n > 0]):
            return False
        if any([n > self.max_atom_i for n in x if n > 0]):
            return False
        # Check required elements
        used_elements = [self.idx2elem[idx] for idx, n in enumerate(x) if n > 0]
        if len(used_elements) < self.min_diff_elem:
            return False
        if len(used_elements) > self.max_diff_elem:
            return False
        if any(r not in used_elements for r in self.required_elements):
            return False

        # If all checks are passed, return True
        return True<|MERGE_RESOLUTION|>--- conflicted
+++ resolved
@@ -406,15 +406,10 @@
         self, states: Union[List[List], TensorType["batch", "state_dim"]]
     ) -> TensorType["batch", "state_proxy_dim"]:
         """
-<<<<<<< HEAD
-        Prepares a batch of states in "environment format" for the proxy: simply
-        returns the states as are with dtype long.
-=======
         Prepares a batch of states in "environment format" for the proxy: The output is
         a tensor of dtype long with N_ELEMENTS_ORACLE + 1 columns, where the positions
         of self.elements are filled with the number of atoms of each element in the
         state.
->>>>>>> 8c13f6df
 
         Args
         ----
@@ -426,9 +421,6 @@
         -------
         A tensor containing all the states in the batch.
         """
-<<<<<<< HEAD
-        return self.statetorch2oracle(tlong(states, device=self.device))
-=======
         states = tlong(states, device=self.device)
         states_proxy = torch.zeros(
             (states.shape[0], N_ELEMENTS_ORACLE + 1),
@@ -437,7 +429,6 @@
         )
         states_proxy[:, tlong(self.elements, device=self.device)] = states
         return states_proxy
->>>>>>> 8c13f6df
 
     def state2readable(self, state=None):
         """
