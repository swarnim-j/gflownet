"""
An environment inspired by the game of Tetris.
"""
import itertools
import re
import warnings
from typing import List, Optional, Tuple

import numpy as np
import numpy.typing as npt
import torch
from torchtyping import TensorType

from gflownet.envs.base import GFlowNetEnv
from gflownet.utils.common import set_device, tint

PIECES = {
    "I": [1, [[1], [1], [1], [1]]],
    "J": [2, [[0, 2], [0, 2], [2, 2]]],
    "L": [3, [[3, 0], [3, 0], [3, 3]]],
    "O": [4, [[4, 4], [4, 4]]],
    "S": [5, [[0, 5, 5], [5, 5, 0]]],
    "T": [6, [[6, 6, 6], [0, 6, 0]]],
    "Z": [7, [[7, 7, 0], [0, 7, 7]]],
}


class Tetris(GFlowNetEnv):
    """
    Tetris environment: an environment inspired by the game of tetris. It's not
    supposed to be a game, but rather a toy environment with an intuitive state and
    action space.

    The state space is 2D board, with all the combinations of pieces on it. Pieces that
    are added to the board are identified by a number that starts from
    piece_idx * max_pieces_per_type, and is incremented by 1 with each new piece from
    the same type. This number fills in the cells of the board where the piece is
    located. This enables telling apart pieces of the same type.

    The action space is the choice of piece, its rotation and horizontal location
    where to drop the piece. The action space may be constrained according to needs.

    Attributes
    ----------
    width : int
        Width of the board.

    height : int
        Height of the board.

    pieces : list
        Pieces to use, identified by [I, J, L, O, S, T, Z]

    rotations : list
        Valid rotations, from [0, 90, 180, 270]
    """

    def __init__(
        self,
        width: int = 10,
        height: int = 20,
        pieces: List = ["I", "J", "L", "O", "S", "T", "Z"],
        rotations: List = [0, 90, 180, 270],
        allow_redundant_rotations: bool = False,
        allow_eos_before_full: bool = False,
        **kwargs,
    ):
        assert all([p in ["I", "J", "L", "O", "S", "T", "Z"] for p in pieces])
        assert all([r in [0, 90, 180, 270] for r in rotations])
        self.device = set_device(kwargs["device"])
        self.int = torch.int16
        self.width = width
        self.height = height
        self.pieces = pieces
        self.rotations = rotations
        self.allow_redundant_rotations = allow_redundant_rotations
        self.allow_eos_before_full = allow_eos_before_full
        self.max_pieces_per_type = 100
        # Helper functions and dicts
        self.piece2idx = lambda letter: PIECES[letter][0]
        self.idx2piece = {v[0]: k for k, v in PIECES.items()}
        self.piece2mat = lambda letter: tint(
            PIECES[letter][1], int_type=self.int, device=self.device
        )
        self.rot2idx = {0: 0, 90: 1, 180: 2, 270: 3}
        # Check width and height compatibility
        heights, widths = [], []
        for piece in self.pieces:
            for rotation in self.rotations:
                piece_mat = torch.rot90(self.piece2mat(piece), k=self.rot2idx[rotation])
                hp, wp = piece_mat.shape
                heights.append(hp)
                widths.append(wp)
        assert all([self.height >= h for h in widths])
        assert all([self.width >= w for w in widths])
        # Source state: empty board
        self.source = torch.zeros(
            (self.height, self.width), dtype=self.int, device=self.device
        )
        # End-of-sequence action: all -1
        self.eos = (-1, -1, -1)
        # Conversions
        self.state2proxy = self.state2oracle
        self.statebatch2proxy = self.statebatch2oracle
        self.statetorch2proxy = self.statetorch2oracle

        # Precompute all possible rotations of each piece and the corresponding binary
        # mask
        self.piece_rotation_mat = {}
        self.piece_rotation_mask_mat = {}
        for p in pieces:
            self.piece_rotation_mat[p] = {}
            self.piece_rotation_mask_mat[p] = {}
            for r in rotations:
                self.piece_rotation_mat[p][r] = torch.rot90(
                    self.piece2mat(p), k=self.rot2idx[r]
                )
                self.piece_rotation_mask_mat[p][r] = self.piece_rotation_mat[p][r] != 0

        # Base class init
        super().__init__(**kwargs)

    def get_action_space(self):
        """
        Constructs list with all possible actions, including eos. An action is
        represented by a tuple of length 3 (piece, rotation, col). The piece is
        represented by its index, the rotation by the integer rotation in degrees
        and the location by horizontal cell in the board of the left-most part of the
        piece.
        """
        actions = []
        pieces_mat = []
        for piece in self.pieces:
            for rotation in self.rotations:
                piece_mat = torch.rot90(self.piece2mat(piece), k=self.rot2idx[rotation])
                if self.allow_redundant_rotations or not any(
                    [torch.equal(p, piece_mat) for p in pieces_mat]
                ):
                    pieces_mat.append(piece_mat)
                else:
                    continue
                for col in range(self.width):
                    if col + piece_mat.shape[1] <= self.width:
                        actions.append((self.piece2idx(piece), rotation, col))
        actions.append(self.eos)
        return actions

    def _drop_piece_on_board(
        self, action, state: Optional[TensorType["height", "width"]] = None
    ):
        """
        Drops a piece defined by the argument action onto the board. It returns an
        updated board (copied) and a boolean variable, which is True if the piece can
        be dropped onto the current and False otherwise.
        """
        if state is None:
            state = self.state.clone().detach()
        board = state.clone().detach()

        piece_idx, rotation, col = action
        piece_mat = self.piece_rotation_mat[self.idx2piece[piece_idx]][rotation]
        piece_mat_mask = self.piece_rotation_mask_mat[self.idx2piece[piece_idx]][
            rotation
        ]
        hp, wp = piece_mat.shape

        # Check if piece goes overboard horizontally
        if col + wp > self.width:
            return board, False

        # Find the highest row occupied by any other piece in the columns where we wish
        # to add the new piece
        occupied_rows = board[:, col : col + wp].sum(1).nonzero()
        if len(occupied_rows) == 0:
            # All rows are unoccupied. Set highest occupied row as the row "below" the
            # board.
            highest_occupied_row = self.height
        else:
            highest_occupied_row = occupied_rows[0, 0]

        # Iteratively attempt to place piece on the board starting from the top.
        # As soon as we reach a row where we can't place the piece because it
        # creates a collision, we can stop the search (since we can't put a piece under
        # this obstacle anyway).
        starting_row = highest_occupied_row - hp
        lowest_valid_row = None
        for row in range(starting_row, self.height - hp + 1):
            if row == -hp:
                # Placing the piece here would make it land fully outside the board.
                # This means that there is no place on the board for the piece
                break

            elif row < 0:
                # It is not possible to place the piece at this row because the piece
                # would not completely be in the board. However, it is still possible
                # to check for obstacles because any obstacle will prevent placing the
                # piece at any position below
                board_section = board[: row + hp, col : col + wp]
                piece_mask_section = piece_mat_mask[-(row + hp) :]
                if (board_section * (piece_mask_section != 0)).any():
                    # An obstacle has been found.
                    break

            else:
                # The piece can be placed here if all board cells under piece are empty
                board_section = board[row : row + hp, col : col + wp]
                if (board_section * piece_mat_mask).any():
                    # The piece cannot be placed here and cannot be placed any lower
                    # because of an obstacle.
                    break
                else:
                    # The piece can be placed here.
                    lowest_valid_row = row

        # Place the piece if possible
        if lowest_valid_row is None:
            # The piece cannot be placed. Return the board as-is.
            return board, False
        else:
            # Get and set index of new piece
            piece_idx = self._get_max_piece_idx(board, piece_idx, incr=1)
            piece_mat[piece_mat_mask] = piece_idx

            # Place the piece on the board.
            row = lowest_valid_row
            board[row : row + hp, col : col + wp] += piece_mat
            return board, True

    def get_mask_invalid_actions_forward(
        self,
        state: Optional[List] = None,
        done: Optional[bool] = None,
    ) -> List:
        """
        Returns a list of length the action space with values:
            - True if the forward action is invalid from the current state.
            - False otherwise.
        """
        if state is None:
            state = self.state.clone().detach()
        if done is None:
            done = self.done
        if done:
            return [True for _ in range(self.policy_output_dim)]
        mask = [False for _ in range(self.policy_output_dim)]
        for idx, action in enumerate(self.action_space[:-1]):
            _, valid = self._drop_piece_on_board(action, state)
            if not valid:
                mask[idx] = True
        if not self.allow_eos_before_full and not all(mask[:-1]):
            mask[-1] = True
        return mask

    def state2oracle(
        self, state: Optional[TensorType["height", "width"]] = None
    ) -> TensorType["height", "width"]:
        """
        Prepares a state in "GFlowNet format" for the oracles: simply converts non-zero
        (non-empty) cells into 1s.

        Args
        ----
        state : tensor
        """
        if state is None:
            state = self.state.clone().detach()
        state_oracle = state.clone().detach()
        state_oracle[state_oracle != 0] = 1
        return state_oracle

    def statebatch2oracle(
        self, states: List[TensorType["height", "width"]]
    ) -> TensorType["batch", "state_oracle_dim"]:
        """
        Prepares a batch of states in "GFlowNet format" for the oracles: simply
        converts non-zero (non-empty) cells into 1s.

        Args
        ----
        state : list
        """
        states = torch.stack(states)
        states[states != 0] = 1
        return states

    def statetorch2oracle(
        self, states: TensorType["height", "width", "batch"]
    ) -> TensorType["height", "width", "batch"]:
        """
        Prepares a batch of states in "GFlowNet format" for the oracles: : simply
        converts non-zero (non-empty) cells into 1s.
        """
        states[states != 0] = 1
        return states

    def state2policy(
        self, state: Optional[TensorType["height", "width"]] = None
    ) -> TensorType["height", "width"]:
        """
        Prepares a state in "GFlowNet format" for the policy model.

        See: state2oracle()
        """
        return self.state2oracle(state).flatten()

    def statebatch2policy(
        self, states: List[TensorType["height", "width"]]
    ) -> TensorType["batch", "state_oracle_dim"]:
        """
        Prepares a batch of states in "GFlowNet format" for the policy model.

        See statebatch2oracle().
        """
        return self.statebatch2oracle(states).flatten(start_dim=1)

    def statetorch2policy(
        self, states: TensorType["height", "width", "batch"]
    ) -> TensorType["height", "width", "batch"]:
        """
        Prepares a batch of states in "GFlowNet format" for the policy model.

        See statetorch2oracle().
        """
        return self.statetorch2oracle(states).flatten(start_dim=1)

    def policy2state(
        self, policy: Optional[TensorType["height", "width"]] = None
    ) -> TensorType["height", "width"]:
        """
        Returns None to signal that the conversion is not reversible.

        See: state2oracle()
        """
        return None

    def state2readable(self, state):
        """
        Converts a state (board) into a human-friendly string.
        """
        if isinstance(state, tuple):
            readable = str(np.stack(state))
        else:
            readable = str(state.cpu().numpy())
        readable = readable.replace("[[", "[").replace("]]", "]").replace("\n ", "\n")
        return readable

    def readable2state(self, readable, alphabet={}):
        """
        Converts a human-readable string representing a state into a state as a list of
        positions.
        """
        pattern = re.compile(r"\s+")
        state = []
        rows = readable.split("\n")
        for row in rows:
            # Preprocess
            row = re.sub(pattern, " ", row)
            row = row.replace(" ]", "]")
            row = row.replace("[ ", "[")
            # Process
            state.append(
                tint(
                    [int(el) for el in row.strip("[]").split(" ")],
                    int_type=self.int,
                    device=self.device,
                )
            )
        return torch.stack(state)

    def get_parents(
        self,
        state: Optional[List] = None,
        done: Optional[bool] = None,
        action: Optional[Tuple] = None,
    ) -> Tuple[List, List]:
        """
        Determines all parents and actions that lead to state.

        See: _is_parent_action()

        Args
        ----
        state : list
            Representation of a state, as a list of length length where each element is
            the position at each dimension.

        done : bool
            Whether the trajectory is done. If None, done is taken from instance.

        action : None
            Ignored

        Returns
        -------
        parents : list
            List of parents in state format

        actions : list
            List of actions that lead to state for each parent in parents
        """

        if state is None:
            state = self.state.clone().detach()
        if done is None:
            done = self.done
        if done:
            return [state], [self.eos]
        else:
            parents = []
            actions = []
            indices = state.unique()
            for idx in indices[indices > 0]:
                if self._piece_can_be_lifted(state, idx):
                    piece_idx, rotation, col = self._get_idx_rotation_col(state, idx)
                    parent = state.clone().detach()
                    parent[parent == idx] = 0
                    action = (piece_idx, rotation, col)
                    parents.append(parent)
                    actions.append(action)
        return parents, actions

    def step(
        self, action: Tuple[int], skip_mask_check: bool = False
    ) -> Tuple[List[int], Tuple[int], bool]:
        """
        Executes step given an action.

        Args
        ----
        action : tuple
            Action to be executed. An action is a tuple int values indicating the
            dimensions to increment by 1.

        skip_mask_check : bool
            If True, skip computing forward mask of invalid actions to check if the
            action is valid.

        Returns
        -------
        self.state : list
            The sequence after executing the action

        action : tuple
            Action executed

        valid : bool
            False, if the action is not allowed for the current state.
        """
        # Generic pre-step checks
<<<<<<< HEAD
        do_step, self.state, action, valid = self._pre_step(
            action, skip_mask_check or self.skip_mask_check
        )
        if not do_step:
            return self.state, action, valid
=======
        do_step, self.state, action = self._pre_step(
            action, skip_mask_check or self.skip_mask_check
        )
        if not do_step:
            return self.state, action, False
>>>>>>> 11e7fe91
        # If action is eos
        if action == self.eos:
            self.done = True
            self.n_actions += 1
            return self.state, self.eos, True
        # If action is not eos, then perform action
        else:
            state_next, valid = self._drop_piece_on_board(action)
            if valid:
                self.state = state_next
                self.n_actions += 1
            return self.state, action, valid

    # TODO
    def get_max_traj_length(self):
        return 1e9

    def set_state(
        self, state: TensorType["height", "width"], done: Optional[bool] = False
    ):
        """
        Sets the state and done. If done is True but incompatible with state (done is
        True, allow_eos_before_full is False and state is not full), then force done
        False and print warning. Also, make sure state is tensor.
        """
        if not torch.is_tensor(state):
            state = torch.tensor(state, dtype=torch.int16)
        if done is True and not self.allow_eos_before_full:
            mask = self.get_mask_invalid_actions_forward(state, done=False)
            if not all(mask[:-1]):
                done = False
                warnings.warn(
                    f"Attempted to set state\n\n{self.state2readable(state)}\n\n"
                    "with done = True, which is not compatible with "
                    "allow_eos_before_full = False. Forcing done = False."
                )
        self.state = state
        self.done = done
        return self

    def _piece_can_be_lifted(self, board, piece_idx):
        """
        Returns True if the piece with index piece_idx could be lifted, that is all
        cells of the board above the piece are zeros. False otherwise.
        """
        board_aux = board.clone().detach()
        if piece_idx < self.max_pieces_per_type:
            piece_idx = self._get_max_piece_idx(board_aux, piece_idx, incr=0)
        rows, cols = torch.where(board_aux == piece_idx)
        board_top = torch.cat([board[:r, c] for r, c in zip(rows, cols)])
        board_top[board_top == piece_idx] = 0
        return not any(board_top)

    def _get_idx_rotation_col(self, board, piece_idx):
        piece_idx_base = int(piece_idx / self.max_pieces_per_type)
        board_aux = board.clone().detach()
        piece_mat = self.piece2mat(self.idx2piece[piece_idx_base])
        rows, cols = torch.where(board_aux == piece_idx)
        row = min(rows).item()
        col = min(cols).item()
        hp = max(rows).item() - row + 1
        wp = max(cols).item() - col + 1
        board_section = board_aux[row : row + hp, col : col + wp]
        board_section[board_section != piece_idx] = 0
        board_section[board_section == piece_idx] = piece_idx_base
        for rotation in self.rotations:
            piece_mat_rot = torch.rot90(piece_mat, k=self.rot2idx[rotation])
            if piece_mat_rot.shape == board_section.shape and torch.equal(
                torch.rot90(piece_mat, k=self.rot2idx[rotation]), board_section
            ):
                return piece_idx_base, rotation, col
        raise ValueError(
            f"No valid rotation found for piece {piece_idx} in board {board}"
        )

    def _get_max_piece_idx(
        self, board: TensorType["height", "width"], piece_idx: int, incr: int = 0
    ):
        """
        Gets the index of a new piece with base index piece_idx, based on the board.

        board : tensor
            The current board matrix.

        piece_idx : int
            Piece index, in base format [1, 2, ...]

        incr : int
            Increment of the returned index with respect to the max.
        """

        min_idx = piece_idx * self.max_pieces_per_type
        max_idx = min_idx + self.max_pieces_per_type
        max_relevant_piece_idx = (board * (board < max_idx)).max()

        if max_relevant_piece_idx >= min_idx:
            return max_relevant_piece_idx + incr
        else:
            return min_idx

    def get_uniform_terminating_states(
        self, n_states: int, seed: int = None, n_factor_max: int = 10
    ) -> List[List]:
        rng = np.random.default_rng(seed)
        n_iter_max = n_states * n_factor_max
        states = []
        for it in range(int(n_iter_max)):
            self.reset()
            while not self.done:
                # Sample random action
                mask_invalid = torch.unsqueeze(
                    torch.BoolTensor(self.get_mask_invalid_actions_forward()), 0
                )
                random_policy = torch.unsqueeze(
                    torch.tensor(self.random_policy_output, dtype=self.float), 0
                )
                actions, _ = self.sample_actions(
                    policy_outputs=random_policy, mask_invalid_actions=mask_invalid
                )
                _, _, _ = self.step(actions[0])
            if not any([torch.equal(self.state, s) for s in states]):
                states.append(self.state)
            if len(states) == n_states:
                break
        return states<|MERGE_RESOLUTION|>--- conflicted
+++ resolved
@@ -447,19 +447,11 @@
             False, if the action is not allowed for the current state.
         """
         # Generic pre-step checks
-<<<<<<< HEAD
-        do_step, self.state, action, valid = self._pre_step(
-            action, skip_mask_check or self.skip_mask_check
-        )
-        if not do_step:
-            return self.state, action, valid
-=======
         do_step, self.state, action = self._pre_step(
             action, skip_mask_check or self.skip_mask_check
         )
         if not do_step:
             return self.state, action, False
->>>>>>> 11e7fe91
         # If action is eos
         if action == self.eos:
             self.done = True
