--- conflicted
+++ resolved
@@ -102,11 +102,7 @@
         assert self.max_atom_i > self.min_atom_i
         valid_word_len = np.arange(self.min_atom_i, self.max_atom_i + 1)
         elements = np.arange(self.periodic_table)
-<<<<<<< HEAD
         actions = [(elem, r) for r in valid_word_len for elem in elements]
-=======
-        actions = sum([[(elem, r) for r in valid_word_len] for elem in elements], [])
->>>>>>> 5a971011
         return actions
 
     def get_max_traj_len(self):
@@ -215,18 +211,10 @@
             self.alphabet: {0: "Li", 1: "O", 2: "C", 3: "S"}
             output: {"Li": 2, "C": 1}
         """
-<<<<<<< HEAD
-        values, counts = zip(*[(z, n) for z, n in enumerate(state) if n > 0])
-        values = [self.alphabet[v] for v in values]
-        formula = {v: c for v, c in zip(values, counts)}
-        # return ''.join(formula)
-        return formula
-=======
         if state is None:
             state = self.state
         readable = {self.alphabet[i]: s_i for i, s_i in enumerate(state) if s_i > 0}
         return readable
->>>>>>> 5a971011
 
     def readable2state(self, readable):
         """
