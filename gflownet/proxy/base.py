"""
Base class of GFlowNet proxies
"""

from abc import ABC, abstractmethod
<<<<<<< HEAD
from typing import List, Union

import numpy as np
import numpy.typing as npt
=======
from typing import Callable, List, Optional, Tuple, Union

import numpy as np
import numpy.typing as npt
import torch
>>>>>>> bcb14436
from torchtyping import TensorType

from gflownet.utils.common import set_device, set_float_precision

LOGZERO = -1e3


class Proxy(ABC):
    def __init__(
        self,
        device,
        float_precision,
        reward_function: Optional[Union[Callable, str]] = "identity",
        logreward_function: Optional[Callable] = None,
        reward_function_kwargs: Optional[dict] = {},
        reward_min: float = 0.0,
        do_clip_rewards: bool = False,
        **kwargs,
    ):
        r"""
        Base Proxy class for GFlowNet proxies.

        A proxy is the input to a reward function. Depending on the
        ``reward_function``, the reward may be directly the output of the proxy or a
        function of it.

<<<<<<< HEAD
    def __init__(self, device, float_precision, **kwargs):
=======
        Arguments
        ---------
        device : str or torch.device
            The device to be passed to torch tensors.
        float_precision : int or torch.dtype
            The floating point precision to be passed to torch tensors.
        reward_function : str or Callable
            The transformation applied to the proxy outputs to obtain a GFlowNet
            reward. See :py:meth:`Proxy._get_reward_functions`.
        logreward_function : Callable
            The transformation applied to the proxy outputs to obtain a GFlowNet
            log reward. See :meth:`Proxy._get_reward_functions`. If None (default), the
            log of the reward function is used. The Callable may be used to improve the
            numerical stability of the transformation.
        reward_function_kwargs : dict
            A dictionary of arguments to be passed to the reward function.
        reward_min : float
            The minimum value allowed for rewards, 0.0 by default, which results in a
            minimum log reward of :py:const:`LOGZERO`. Note that certain loss
            functions, for example the Forward Looking loss may not work as desired if
            the minimum reward is 0.0. It may be set to a small (positive) value close
            to zero in order to prevent numerical stability issues.
        do_clip_rewards : bool
            Whether to clip the rewards according to the minimum value.
        """
        # Proxy to reward function
        self.reward_function = reward_function
        self.logreward_function = logreward_function
        self.reward_function_kwargs = reward_function_kwargs
        self._reward_function, self._logreward_function = self._get_reward_functions(
            reward_function, logreward_function, **reward_function_kwargs
        )
        # Set minimum reward and log reward. If the minimum reward is exactly 0,
        # the minimum log reward is set to -1000 in order to avoid -inf.
        self.reward_min = reward_min
        if self.reward_min == 0:
            self.logreward_min = LOGZERO
        else:
            self.logreward_min = np.log(self.reward_min)
        self.do_clip_rewards = do_clip_rewards
>>>>>>> bcb14436
        # Device
        self.device = set_device(device)
        # Float precision
        self.float = set_float_precision(float_precision)

    def setup(self, env=None):
        pass

    @abstractmethod
<<<<<<< HEAD
    def __call__(
        self,
        states: Union[TensorType["batch", "state_dim"], npt.NDArray[np.float32], List],
    ) -> TensorType["batch"]:
=======
    def __call__(self, states: Union[TensorType, List, npt.NDArray]) -> TensorType:
>>>>>>> bcb14436
        """
        Computes the values of the proxy for a batch of states.

        Parameters
        ----------
        states: torch.tensor, ndarray, list
            A batch of states in proxy format.

        Returns
        -------
        torch.tensor
            The proxy value for each state in the input batch.
        """
        pass

<<<<<<< HEAD
    @staticmethod
    def map_to_standard_range(values: TensorType["batch"]) -> TensorType["batch"]:
        """
        Maps a batch of proxy values back onto the standard range of the proxy or
        oracle. By default, it returns the values as are, so this method may be
        overwritten when needed.
        """
        return values
=======
    def rewards(
        self, states: Union[TensorType, List, npt.NDArray], log: bool = False
    ) -> TensorType:
        """
        Computes the rewards of a batch of states.

        The rewards are computed by first calling the proxy function, then
        transforming the proxy values according to the reward function.

        Parameters
        ----------
        states : tensor or list or array
            A batch of states in proxy format.
        log : bool
            If True, returns the logarithm of the rewards. If False (default), returns
            the natural rewards.

        Returns
        -------
        tensor
            The reward of all elements in the batch.
        """
        if log:
            return self.proxy2logreward(self(states))
        else:
            return self.proxy2reward(self(states))

    def proxy2reward(self, proxy_values: TensorType) -> TensorType:
        """
        Transform a tensor of proxy values into rewards.

        If do_clip_rewards is True, rewards are clipped to self.reward_min.

        Parameters
        ----------
        proxy_values : tensor
            The proxy values corresponding to a batch of states.

        Returns
        -------
        tensor
            The reward of all elements in the batch.
        """
        rewards = self._reward_function(proxy_values)
        if self.do_clip_rewards:
            rewards = torch.clip(rewards, min=self.reward_min, max=None)
        return rewards

    def proxy2logreward(self, proxy_values: TensorType) -> TensorType:
        """
        Transform a tensor of proxy values into log-rewards.

        NaN values are set to self.logreward_min.

        Parameters
        ----------
        proxy_values : tensor
            The proxy values corresponding to a batch of states.

        Returns
        -------
        tensor
            The log-reward of all elements in the batch.
        """
        logrewards = self._logreward_function(proxy_values)
        logrewards[logrewards.isnan()] = self.get_min_reward(log=True)
        logrewards[~logrewards.isfinite()] = self.get_min_reward(log=True)
        return logrewards

    def get_min_reward(self, log: bool = False) -> float:
        """
        Returns the minimum value of the (log) reward, retrieved from self.reward_min
        and self.logreward_min.

        Parameters
        ----------
        log : bool
            If True, returns the logarithm of the minimum reward. If False (default),
            returns the natural minimum reward.

        Returns
        -------
        float
            The minimum (log) reward.
        """
        if log:
            return self.logreward_min
        else:
            return self.reward_min

    def get_max_reward(self, log: bool = False) -> float:
        """
        Returns the maximum value of the (log) reward, retrieved from self.optimum, in
        case it is defined.

        Parameters
        ----------
        log : bool
            If True, returns the logarithm of the maximum reward. If False (default),
            returns the natural maximum reward.

        Returns
        -------
        float
            The maximum (log) reward.
        """
        if log:
            return self.proxy2logreward(self.optimum)
        else:
            return self.proxy2reward(self.optimum)

    @property
    def optimum(self):
        """
        Returns the optimum value of the proxy.

        Not implemented by default but may be implemented for synthetic proxies or when
        the optimum is known.

        The optimum is used, for example, to accelerate rejection sampling, to sample
        from the reward function.
        """
        if not hasattr(self, "_optimum"):
            raise NotImplementedError(
                "The optimum value of the proxy needs to be implemented explicitly for "
                f"each Proxy and is not available for {self.__class__}."
            )
        return self._optimum

    @optimum.setter
    def optimum(self, value):
        """
        Sets the optimum value of the proxy.
        """
        self._optimum = value

    def _get_reward_functions(
        self,
        reward_function: Union[Callable, str],
        logreward_function: Callable = None,
        **kwargs,
    ) -> Tuple[Callable, Callable]:
        r"""
        Returns a tuple of callable corresponding to the function that transforms proxy
        values into rewards and log-rewards.

        If reward_function is callable, it is returned as is. If it is a string, it
        must correspond to one of the following options:

            - id(entity): the rewards are directly the proxy values.
            - abs(olute): the rewards are the absolute value of the proxy values.
            - pow(er): the rewards are the proxy values to the power of beta. See:
              :py:meth:`~gflownet.proxy.base._power()`
            - exp(onential) or boltzmann: the rewards are the negative exponential of
              the proxy values.  See: :py:meth:`~gflownet.proxy.base._exponential()`
            - shift: the rewards are the proxy values shifted by beta.
              See: :py:meth:`~gflownet.proxy.base._shift()`
            - prod(uct): the rewards are the proxy values multiplied by beta.
              See: :py:meth:`~gflownet.proxy.base._product()`

        Parameters
        ----------
        reward_function : callable or str
            A callable or a string corresponding to one of the pre-defined functions.
        reward_function : callable
            A callable of the logreward function, meant to be used to compute the log
            rewards in a more numerically stable way. None by default, in which case
            the log of the reward function will be taken.

        Returns
        -------
        Callable
            The function the transforms proxy values into rewards.
        Callable
            The function the transforms proxy values into log-rewards.
        """
        # If reward_function is callable, return it
        if isinstance(reward_function, Callable):
            if isinstance(logreward_function, Callable):
                return reward_function, logreward_function
            else:
                return reward_function, lambda x: torch.log(reward_function(x))

        # Otherwise it must be a string
        if not isinstance(reward_function, str):
            raise AssertionError(
                "reward_function must be a callable or a string; "
                f"got {type(reward_function)} instead."
            )

        if reward_function.startswith("id"):
            return (
                lambda x: x,
                lambda x: torch.log(x),
            )

        if reward_function.startswith("abs"):
            return (
                lambda x: torch.abs(x),
                lambda x: torch.log(torch.abs(x)),
            )

        elif reward_function.startswith("pow"):
            return (
                Proxy._power(**kwargs),
                lambda x: torch.log(Proxy._power(**kwargs)(x)),
            )

        elif reward_function.startswith("exp") or reward_function == "boltzmann":
            return Proxy._exponential(**kwargs), Proxy._product(**kwargs)

        elif reward_function == "shift":
            return (
                Proxy._shift(**kwargs),
                lambda x: torch.log(Proxy._shift(**kwargs)(x)),
            )

        elif reward_function.startswith("prod"):
            return (
                Proxy._product(**kwargs),
                lambda x: torch.log(Proxy._product(**kwargs)(x)),
            )

        else:
            raise ValueError(
                "reward_function must be one of: id(entity), abs(olute) pow(er), "
                f"exp(onential), shift, prod(uct). Received {reward_function} instead."
            )

    @staticmethod
    def _power(beta: float = 1.0) -> Callable:
        r"""
        Returns a lambda expression where the inputs (proxy values) are raised to the
        power of beta.

        $$
        R(x) = \varepsilon(x)^{\beta}
        $$

        Parameters
        ----------
        beta : float
            The exponent to which the proxy values are raised.

        Returns
        -------
        A lambda expression where the proxy values raised to the power of beta.
        """
        return lambda proxy_values: proxy_values**beta

    @staticmethod
    def _exponential(beta: float = 1.0) -> Callable:
        r"""
        Returns a lambda expression where the output is the exponential of the product
        of the input (proxy) values and beta.

        $$
        R(x) = \exp{\beta\varepsilon(x)}
        $$

        Parameters
        ----------
        beta : float
            The factor by which the proxy values are multiplied.

        Returns
        -------
        A lambda expression that takes the exponential of the proxy values * beta.
        """
        return lambda proxy_values: torch.exp(proxy_values * beta)

    @staticmethod
    def _shift(beta: float = 1.0) -> Callable:
        r"""
        Returns a lambda expression where the inputs (proxy values) are shifted by beta.

        $$
        R(x) = \varepsilon(x) + \beta
        $$

        Parameters
        ----------
        beta : float
            The factor by which the proxy values are shifted.

        Returns
        -------
        A lambda expression that shifts the proxy values by beta.
        """
        return lambda proxy_values: proxy_values + beta

    @staticmethod
    def _product(beta: float = 1.0) -> Callable:
        r"""
        Returns a lambda expression where the inputs (proxy values) are multiplied by
        beta.

        $$
        R(x) = \beta\varepsilon(x)
        $$

        Parameters
        ----------
        beta : float
            The factor by which the proxy values are multiplied.

        Returns
        -------
        A lambda expression that multiplies the proxy values by beta.
        """
        return lambda proxy_values: proxy_values * beta
>>>>>>> bcb14436

    def infer_on_train_set(self):
        """
        Implement this method in specific proxies.
        It should return the ground-truth and proxy values on the proxy's training set.
        """
        raise NotImplementedError(
            f"{self.__class__.__name__} does not implement `infer_on_train_set`."
        )<|MERGE_RESOLUTION|>--- conflicted
+++ resolved
@@ -3,18 +3,11 @@
 """
 
 from abc import ABC, abstractmethod
-<<<<<<< HEAD
-from typing import List, Union
-
-import numpy as np
-import numpy.typing as npt
-=======
 from typing import Callable, List, Optional, Tuple, Union
 
 import numpy as np
 import numpy.typing as npt
 import torch
->>>>>>> bcb14436
 from torchtyping import TensorType
 
 from gflownet.utils.common import set_device, set_float_precision
@@ -41,9 +34,6 @@
         ``reward_function``, the reward may be directly the output of the proxy or a
         function of it.
 
-<<<<<<< HEAD
-    def __init__(self, device, float_precision, **kwargs):
-=======
         Arguments
         ---------
         device : str or torch.device
@@ -84,7 +74,6 @@
         else:
             self.logreward_min = np.log(self.reward_min)
         self.do_clip_rewards = do_clip_rewards
->>>>>>> bcb14436
         # Device
         self.device = set_device(device)
         # Float precision
@@ -94,39 +83,17 @@
         pass
 
     @abstractmethod
-<<<<<<< HEAD
-    def __call__(
-        self,
-        states: Union[TensorType["batch", "state_dim"], npt.NDArray[np.float32], List],
-    ) -> TensorType["batch"]:
-=======
     def __call__(self, states: Union[TensorType, List, npt.NDArray]) -> TensorType:
->>>>>>> bcb14436
-        """
-        Computes the values of the proxy for a batch of states.
-
-        Parameters
-        ----------
-        states: torch.tensor, ndarray, list
-            A batch of states in proxy format.
-
-        Returns
-        -------
-        torch.tensor
-            The proxy value for each state in the input batch.
+        """
+        Implement  this function to call the get_reward method of the appropriate Proxy
+        Class (EI, UCB, Proxy, Oracle etc).
+
+        Parameters
+        ----------
+            states: ndarray
         """
         pass
 
-<<<<<<< HEAD
-    @staticmethod
-    def map_to_standard_range(values: TensorType["batch"]) -> TensorType["batch"]:
-        """
-        Maps a batch of proxy values back onto the standard range of the proxy or
-        oracle. By default, it returns the values as are, so this method may be
-        overwritten when needed.
-        """
-        return values
-=======
     def rewards(
         self, states: Union[TensorType, List, npt.NDArray], log: bool = False
     ) -> TensorType:
@@ -438,7 +405,6 @@
         A lambda expression that multiplies the proxy values by beta.
         """
         return lambda proxy_values: proxy_values * beta
->>>>>>> bcb14436
 
     def infer_on_train_set(self):
         """
