--- conflicted
+++ resolved
@@ -1,11 +1,8 @@
 import torch
 from omegaconf import OmegaConf
 from torch import nn
-<<<<<<< HEAD
-=======
 
 from gflownet.utils.common import set_device, set_float_precision
->>>>>>> 39408c5e
 
 
 class Policy:
