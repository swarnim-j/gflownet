"""
GFlowNet
TODO:
    - Seeds
"""
import copy
import pickle
import time
from collections import defaultdict
from typing import List, Optional, Tuple

import numpy as np
import torch
import torch.nn as nn
from omegaconf import OmegaConf
from scipy.special import logsumexp
from torch.distributions import Bernoulli
from tqdm import tqdm

from gflownet.envs.base import GFlowNetEnv
from gflownet.utils.batch import Batch
from gflownet.utils.buffer import Buffer
from gflownet.utils.common import (
    set_device,
    set_float_precision,
    tbool,
    tfloat,
    torch2np,
)


class GFlowNetAgent:
    def __init__(
        self,
        env,
        seed,
        device,
        float_precision,
        optimizer,
        buffer,
        policy,
        mask_invalid_actions,
        temperature_logits,
        random_action_prob,
        pct_offline,
        logger,
        num_empirical_loss,
        oracle,
        proxy=None,
        active_learning=False,
        data_path=None,
        sample_only=False,
        **kwargs,
    ):
        # Seed
        self.rng = np.random.default_rng(seed)
        # Device
        self.device = set_device(device)
        # Float precision
        self.float = set_float_precision(float_precision)
        # Environment
        self.env = env
        # Continuous environments
        self.continuous = hasattr(self.env, "continuous") and self.env.continuous
        if self.continuous and optimizer.loss in ["flowmatch", "flowmatching"]:
            print(
                """
            Flow matching loss is not available for continuous environments.
            Trajectory balance will be used instead
            """
            )
            optimizer.loss = "tb"
        # Loss
        if optimizer.loss in ["flowmatch", "flowmatching"]:
            self.loss = "flowmatch"
            self.logZ = None
        elif optimizer.loss in ["trajectorybalance", "tb"]:
            self.loss = "trajectorybalance"
            self.logZ = nn.Parameter(torch.ones(optimizer.z_dim) * 150.0 / 64)
        else:
            print("Unkown loss. Using flowmatch as default")
            self.loss = "flowmatch"
            self.logZ = None
        # loss_eps is used only for the flowmatch loss
        self.loss_eps = torch.tensor(float(1e-5)).to(self.device)
        # Logging
        self.num_empirical_loss = num_empirical_loss
        self.logger = logger
        self.oracle_n = oracle.n
        # Buffers
        self.buffer = Buffer(
            **buffer, env=self.env, make_train_test=not sample_only, logger=logger
        )
        # Train set statistics and reward normalization constant
        if self.buffer.train is not None:
            energies_stats_tr = [
                self.buffer.min_tr,
                self.buffer.max_tr,
                self.buffer.mean_tr,
                self.buffer.std_tr,
                self.buffer.max_norm_tr,
            ]
            self.env.set_energies_stats(energies_stats_tr)
            print("\nTrain data")
            print(f"\tMean score: {energies_stats_tr[2]}")
            print(f"\tStd score: {energies_stats_tr[3]}")
            print(f"\tMin score: {energies_stats_tr[0]}")
            print(f"\tMax score: {energies_stats_tr[1]}")
        else:
            energies_stats_tr = None
        if self.env.reward_norm_std_mult > 0 and energies_stats_tr is not None:
            self.env.reward_norm = self.env.reward_norm_std_mult * energies_stats_tr[3]
            self.env.set_reward_norm(self.env.reward_norm)
        # Test set statistics
        if self.buffer.test is not None:
            print("\nTest data")
            print(f"\tMean score: {self.buffer.test['energies'].mean()}")
            print(f"\tStd score: {self.buffer.test['energies'].std()}")
            print(f"\tMin score: {self.buffer.test['energies'].min()}")
            print(f"\tMax score: {self.buffer.test['energies'].max()}")
        # Policy models
        self.forward_policy = Policy(policy.forward, self.env, self.device, self.float)
        if "checkpoint" in policy.forward and policy.forward.checkpoint:
            self.logger.set_forward_policy_ckpt_path(policy.forward.checkpoint)
            # TODO: re-write the logic and conditions to reload a model
            if False:
                self.forward_policy.load_state_dict(
                    torch.load(self.policy_forward_path)
                )
                print("Reloaded GFN forward policy model Checkpoint")
        else:
            self.logger.set_forward_policy_ckpt_path(None)
        self.backward_policy = Policy(
            policy.backward,
            self.env,
            self.device,
            self.float,
            base=self.forward_policy,
        )
        if (
            policy.backward
            and "checkpoint" in policy.backward
            and policy.backward.checkpoint
        ):
            self.logger.set_backward_policy_ckpt_path(policy.backward.checkpoint)
            # TODO: re-write the logic and conditions to reload a model
            if False:
                self.backward_policy.load_state_dict(
                    torch.load(self.policy_backward_path)
                )
                print("Reloaded GFN backward policy model Checkpoint")
        else:
            self.logger.set_backward_policy_ckpt_path(None)
        self.ckpt_period = policy.ckpt_period
        if self.ckpt_period in [None, -1]:
            self.ckpt_period = np.inf
        # Optimizer
        if self.forward_policy.is_model:
            self.target = copy.deepcopy(self.forward_policy.model)
            self.opt, self.lr_scheduler = make_opt(
                self.parameters(), self.logZ, optimizer
            )
        else:
            self.opt, self.lr_scheduler, self.target = None, None, None
        self.n_train_steps = optimizer.n_train_steps
        self.batch_size = optimizer.batch_size
        self.ttsr = max(int(optimizer.train_to_sample_ratio), 1)
        self.sttr = max(int(1 / optimizer.train_to_sample_ratio), 1)
        self.clip_grad_norm = optimizer.clip_grad_norm
        self.tau = optimizer.bootstrap_tau
        self.ema_alpha = optimizer.ema_alpha
        self.early_stopping = optimizer.early_stopping
        self.use_context = active_learning
        self.logsoftmax = torch.nn.LogSoftmax(dim=1)
        # Training
        self.mask_invalid_actions = mask_invalid_actions
        self.temperature_logits = temperature_logits
        self.random_action_prob = random_action_prob
        self.pct_offline = pct_offline
        # Metrics
        self.l1 = -1.0
        self.kl = -1.0
        self.jsd = -1.0

    def parameters(self):
        if self.backward_policy.is_model is False:
            return list(self.forward_policy.model.parameters())
        elif self.loss == "trajectorybalance":
            return list(self.forward_policy.model.parameters()) + list(
                self.backward_policy.model.parameters()
            )
        else:
            raise ValueError("Backward Policy cannot be a nn in flowmatch.")

    def sample_actions(
        self,
        envs: List[GFlowNetEnv],
        batch: Optional[Batch] = None,
        sampling_method: Optional[str] = "policy",
        backward: Optional[bool] = False,
        temperature: Optional[float] = 1.0,
        random_action_prob: Optional[float] = 0.0,
        no_random: Optional[bool] = True,
        times: Optional[dict] = None,
    ) -> List[Tuple]:
        """
        Samples one action on each environment of the list envs, according to the
        sampling method specify by sampling_method.

        With probability 1 - random_action_prob, actions will be sampled from the
        self.forward_policy or self.backward_policy, depending on backward. The rest
        are sampled according to the random policy of the environment
        (model.random_distribution).

        If a batch is provided (and self.mask_invalid_actions) is True, the masks are
        retrieved from the batch. Otherwise they are computed from the environments.

        Args
        ----
        envs : list of GFlowNetEnv or derived
            A list of instances of the environment

        batch_forward : Batch
            A batch from which obtain required variables (e.g. masks) to avoid
            recomputing them.

        sampling_method : string
            - policy: uses current forward to obtain the sampling probabilities.
            - random: samples purely from a random policy, that is
                - random_action_prob = 1.0
              regardless of the value passed as arguments.

        backward : bool
            True if sampling is backward. False (forward) by default.

        temperature : float
            Temperature to adjust the logits by logits /= temperature. If None,
            self.temperature_logits is used.

        random_action_prob : float
            Probability of sampling random actions. If None, self.random_action_prob is used.

        no_random : bool
            If True, the samples will strictly be on-policy, that is
                - temperature = 1.0
                - random_action_prob = 0.0
            regardless of the values passed as arguments.

        times : dict
            Dictionary to store times. Currently not implemented.

        Returns
        -------
        actions : list of tuples
            The sampled actions, one for each environment in envs.
        """
        # Preliminaries
        if sampling_method == "random":
            assert (
                no_random is False
            ), "sampling_method random and no_random True is ambiguous"
            random_action_prob = 1.0
            temperature = 1.0
        elif no_random is True:
            temperature = 1.0
            random_action_prob = 0.0
        else:
            if temperature is not None:
                temperature = self.temperature_logits
            if random_action_prob is not None:
                random_action_prob = self.random_action_prob
        if backward:
            # TODO: backward sampling with FM?
            model = self.backward_policy
        else:
            model = self.forward_policy

        # TODO: implement backward sampling from forward policy as in old
        # backward_sample.
        if not isinstance(envs, list):
            envs = [envs]
        # Build states and masks
        states = [env.state for env in envs]

        # Retrieve masks from the batch (batch.get_item("mask_*") computes the mask if
        # it is not available and stores it to the batch)
        # TODO: make get_mask_ method with the ugly code below
        if self.mask_invalid_actions is True:
            if batch is not None:
                if backward:
                    mask_invalid_actions = tbool(
                        [
                            batch.get_item("mask_backward", env, backward=True)
                            for env in envs
                        ],
                        device=self.device,
                    )
                else:
                    mask_invalid_actions = tbool(
                        [batch.get_item("mask_forward", env) for env in envs],
                        device=self.device,
                    )
            # Compute masks since a batch was not provided
            else:
                if backward:
                    mask_invalid_actions = tbool(
                        [env.get_mask_invalid_actions_backward() for env in envs],
                        device=self.device,
                    )
                else:
                    mask_invalid_actions = tbool(
                        [env.get_mask_invalid_actions_forward() for env in envs],
                        device=self.device,
                    )
        else:
            mask_invalid_actions = None

        # Build policy outputs
        policy_outputs = model.random_distribution(states)
        idx_norandom = (
            Bernoulli(
                (1 - random_action_prob) * torch.ones(len(states), device=self.device)
            )
            .sample()
            .to(bool)
        )
        # Get policy outputs from model
        if sampling_method == "policy":
            # Check for at least one non-random action
            if idx_norandom.sum() > 0:
                policy_outputs[idx_norandom, :] = model(
                    tfloat(
                        self.env.statebatch2policy(
                            [s for s, do in zip(states, idx_norandom) if do]
                        ),
                        device=self.device,
                        float_type=self.float,
                    )
                )
        else:
            raise NotImplementedError

        # Sample actions from policy outputs
        # TODO: consider adding logprobs to batch
        actions, logprobs = self.env.sample_actions(
            policy_outputs,
            sampling_method,
            mask_invalid_actions,
            temperature,
        )
        return actions, mask_invalid_actions

    def step(
        self,
        envs: List[GFlowNetEnv],
        actions: List[Tuple],
        backward: bool = False,
    ):
        """
        Executes the actions on the environments envs, one by one. This method simply
        calls env.step(action) or env.step_backwards(action) for each (env, action)
        pair, depending on thhe value of backward.

        Args
        ----
        envs : list of GFlowNetEnv or derived
            A list of instances of the environment

        actions : list
            A list of actions to be executed on each env of envs.

        backward : bool
            True if sampling is backward. False (forward) by default.
        """
        assert len(envs) == len(actions)
        if not isinstance(envs, list):
            envs = [envs]
        if backward:
            _, actions, valids = zip(
                *[env.step_backwards(action) for env, action in zip(envs, actions)]
            )
        else:
            _, actions, valids = zip(
                *[env.step(action) for env, action in zip(envs, actions)]
            )
        return envs, actions, valids

    # @profile
    @torch.no_grad()
    # TODO: extract code from while loop to avoid replication
    def sample_batch(
        self,
        n_forward: int = 0,
        n_train: int = 0,
        n_replay: int = 0,
        train=True,
        progress=False,
    ):
        """
        TODO: extend docstring.
        Builds a batch of data by sampling online and/or offline trajectories.
        """
        # PRELIMINARIES: Prepare Batch and environments
        times = {
            "all": 0.0,
            "forward_actions": 0.0,
            "train_actions": 0.0,
            "replay_actions": 0.0,
            "actions_envs": 0.0,
        }
        t0_all = time.time()
        batch = Batch(env=self.env, device=self.device, float_type=self.float)

        # ON-POLICY FORWARD trajectories
        t0_forward = time.time()
        envs = [self.env.copy().reset(idx) for idx in range(n_forward)]
        batch_forward = Batch(env=self.env, device=self.device, float_type=self.float)
        while envs:
            # Sample actions
            t0_a_envs = time.time()
            actions = self.sample_actions(
                envs,
                batch_forward,
                no_random=not train,
                times=times,
            )
            times["actions_envs"] += time.time() - t0_a_envs
            # Update environments with sampled actions
            envs, actions, valids = self.step(envs, actions)
            # Add to batch
            batch_forward.add_to_batch(envs, actions, valids, train=train)
            # Filter out finished trajectories
            envs = [env for env in envs if not env.done]
        times["forward_actions"] = time.time() - t0_forward

        # TRAIN BACKWARD trajectories
        t0_train = time.time()
        envs = [self.env.copy().reset(idx) for idx in range(n_train)]
        batch_train = Batch(env=self.env, device=self.device, float_type=self.float)
        if n_train > 0 and self.buffer.train_pkl is not None:
            with open(self.buffer.train_pkl, "rb") as f:
                dict_tr = pickle.load(f)
                # TODO: implement other sampling options besides permutation
                # TODO: this converts to numpy
                x_tr = self.rng.permutation(dict_tr["x"])
            actions = []
            valids = []
            for idx, env in enumerate(envs):
                env.set_state(x_tr[idx], done=True)
        while envs:
            # Sample backward actions
<<<<<<< HEAD
            with torch.no_grad():
                actions, _ = self.sample_actions(
                    envs_offline,
                    times,
                    sampling_method="policy",
                    model=self.backward_policy,
                    is_forward=False,
                    temperature=self.temperature_logits,
                    random_action_prob=self.random_action_prob,
                )
            # Add to batch
            batch.add_to_batch(envs_offline, actions, valids, train=True)
            # Update environments with sampled actions
            envs_offline, actions, valids = self.step(
                envs_offline, actions, is_forward=False
=======
            t0_a_envs = time.time()
            actions = self.sample_actions(
                envs,
                batch_train,
                backward=True,
                no_random=not train,
                times=times,
>>>>>>> 89bda84f
            )
            times["actions_envs"] += time.time() - t0_a_envs
            # Update environments with sampled actions
            envs, actions, valids = self.step(envs, actions, backward=True)
            # Add to batch
            batch_train.add_to_batch(envs, actions, valids, backward=True, train=train)
            assert all(valids)
            # Filter out finished trajectories
<<<<<<< HEAD
            envs_offline = [env for env in envs_offline if env.state != env.source]
        envs = envs[n_empirical:]
        # Policy trajectories
        masks_invalid_actions_forward = None
        while envs:
            # Sample forward actions
            with torch.no_grad():
                if train is False:
                    actions, mask_invalid_actions_forward = self.sample_actions(
                        envs,
                        times,
                        sampling_method="policy",
                        model=self.forward_policy,
                        is_forward=True,
                        temperature=1.0,
                        random_action_prob=self.random_action_prob,
                        mask_invalid_actions=masks_invalid_actions_forward,
                    )
                else:
                    actions, mask_invalid_actions_forward = self.sample_actions(
                        envs,
                        times,
                        sampling_method="policy",
                        model=self.forward_policy,
                        is_forward=True,
                        temperature=self.temperature_logits,
                        random_action_prob=self.random_action_prob,
                        mask_invalid_actions=masks_invalid_actions_forward,
                    )
            # Update environments with sampled actions
            envs, actions, valids = self.step(envs, actions, is_forward=True)

            # Compute updated action masks
            masks_invalid_actions_forward = [
                env.get_mask_invalid_actions_forward() for env in envs
            ]
=======
            envs = [env for env in envs if not env.equal(env.state, env.source)]
        times["train_actions"] = time.time() - t0_train
>>>>>>> 89bda84f

        # REPLAY BACKWARD trajectories
        t0_replay = time.time()
        batch_replay = Batch(env=self.env, device=self.device, float_type=self.float)
        if n_replay > 0 and self.buffer.replay_pkl is not None:
            with open(self.buffer.replay_pkl, "rb") as f:
                dict_replay = pickle.load(f)
                n_replay = min(n_replay, len(dict_replay["x"]))
                envs = [self.env.copy().reset(idx) for idx in range(n_replay)]
                # TODO: implement other sampling options besides permutation
                if n_replay > 0:
                    x_replay = [x for x in dict_replay["x"].values()]
                    x_replay = [x_replay[idx] for idx in self.rng.permutation(n_replay)]
            actions = []
            valids = []
            for idx, env in enumerate(envs):
                env.set_state(x_replay[idx], done=True)
        while envs:
            # Sample backward actions
            t0_a_envs = time.time()
<<<<<<< HEAD
            # Filter out finished trajectories, and the corresponding masks
            batch.add_to_batch(
=======
            actions = self.sample_actions(
>>>>>>> 89bda84f
                envs,
                batch_replay,
                backward=True,
                no_random=not train,
                times=times,
            )
            times["actions_envs"] += time.time() - t0_a_envs
            # Update environments with sampled actions
            envs, actions, valids = self.step(envs, actions, backward=True)
            # Add to batch
            batch_replay.add_to_batch(envs, actions, valids, backward=True, train=train)
            assert all(valids)
            # Filter out finished trajectories
            envs = [env for env in envs if not env.equal(env.state, env.source)]
        times["replay_actions"] = time.time() - t0_replay

        # Merge forward and backward batches
        batch = batch.merge([batch_forward, batch_train, batch_replay])

        times["all"] = time.time() - t0_all

        return batch, times

    def flowmatch_loss(self, it, batch):
        """
        Computes the loss of a batch

        Args
        ----
        it : int
            Iteration

        batch : ndarray
            A batch of data: every row is a state (list), corresponding to all states
            visited in each state in the batch.

        Returns
        -------
        loss : float
            Loss, as per Equation 12 of https://arxiv.org/abs/2106.04399v1

        term_loss : float
            Loss of the terminal nodes only

        flow_loss : float
            Loss of the intermediate nodes only
        """
        assert batch.is_valid()
        # Get necessary tensors from batch
        states = batch.get_states(policy=True)
        parents, parents_actions, parents_state_idx = batch.get_parents_all(policy=True)
        done = batch.get_done()
        masks_sf = batch.get_masks_forward()
        parents_a_idx = self.env.actions2indices(parents_actions)
        rewards = batch.get_rewards()
        assert torch.all(rewards[done] > 0)
        # In-flows
        inflow_logits = torch.full(
            (states.shape[0], self.env.policy_output_dim),
            -torch.inf,
            dtype=self.float,
            device=self.device,
        )
        inflow_logits[parents_state_idx, parents_a_idx] = self.forward_policy(parents)[
            torch.arange(parents.shape[0]), parents_a_idx
        ]
        inflow = torch.logsumexp(inflow_logits, dim=1)
        # Out-flows
        outflow_logits = self.forward_policy(states)
        outflow_logits[masks_sf] = -torch.inf
        outflow = torch.logsumexp(outflow_logits, dim=1)
        # Loss at terminating nodes
        loss_term = (inflow[done] - torch.log(rewards[done])).pow(2).mean()
        contrib_term = done.eq(1).to(self.float).mean()
        # Loss at intermediate nodes
        loss_interm = (inflow[~done] - outflow[~done]).pow(2).mean()
        contrib_interm = done.eq(0).to(self.float).mean()
        # Combined loss
        loss = contrib_term * loss_term + contrib_interm * loss_interm
        return loss, loss_term, loss_interm

    def trajectorybalance_loss(self, it, batch):
        """
        Computes the trajectory balance loss of a batch

        Args
        ----
        it : int
            Iteration

        batch : ndarray
            A batch of data: every row is a state (list), corresponding to all states
            visited in each state in the batch.

        Returns
        -------
        loss : float

        term_loss : float
            Loss of the terminal nodes only

        flow_loss : float
            Loss of the intermediate nodes only
        """
        assert batch.is_valid()
        # Get necessary tensors from batch
        states = batch.get_states(policy=True)
        actions = batch.get_actions()
        parents = batch.get_parents(policy=True)
        traj_indices = batch.get_trajectory_indices()
        masks_f = batch.get_masks_forward(of_parents=True)
        masks_b = batch.get_masks_backward()
        rewards = batch.get_terminating_rewards(sort_by="trajectory")

        # Forward trajectories
        policy_output_f = self.forward_policy(parents)
        logprobs_f = self.env.get_logprobs(
            policy_output_f, True, actions, states, masks_f
        )
        sumlogprobs_f = torch.zeros(
            batch.get_n_trajectories(),
            dtype=self.float,
            device=self.device,
        ).index_add_(0, traj_indices, logprobs_f)
        # Backward trajectories
        policy_output_b = self.backward_policy(states)
        logprobs_b = self.env.get_logprobs(
            policy_output_b, False, actions, parents, masks_b
        )
        sumlogprobs_b = torch.zeros(
            batch.get_n_trajectories(),
            dtype=self.float,
            device=self.device,
        ).index_add_(0, traj_indices, logprobs_b)
        # Trajectory balance loss
        loss = (
            (self.logZ.sum() + sumlogprobs_f - sumlogprobs_b - torch.log(rewards))
            .pow(2)
            .mean()
        )
        return loss, loss, loss

    @torch.no_grad()
    def sample_backwards(
        self, states_term: List, n_trajectories: int = 1, max_iters_per_traj: int = 10
    ):
        times = {}
        batch = {}
        envs = []
        for idx, x in enumerate(states_term):
            env = self.env.copy().reset(idx)
            env.set_state(x, done=True)
            envs.append(env)
            batch.update({env.id: {"states": [env.state], "actions": []}})
        valids = [True] * len(envs)
        max_iters = n_trajectories * max_iters_per_traj
        iters = 0
        while envs and iters < max_iters:
            # Sample backward actions
            actions = self.sample_actions(
                envs,
                times,
                sampling_method="policy",
                model=self.backward_policy,
                is_forward=False,
                temperature=1.0,
                random_action_prob=0.0,
            )
            # Update environments with sampled actions
            envs, actions, valids = self.step(envs, actions, is_forward=False)
            assert all(valids)
            # Add to batch
            # TODO: check repeated trajectories
            for env, action in zip(envs, actions):
                batch[env.id]["states"].append(env.state)
                batch[env.id]["actions"].append(action)
            # Filter out finished trajectories
            envs = [env for env in envs if not env.equal(env.state, env.source)]
            iters += 1
        return batch

    def train(self):
        # Metrics
        all_losses = []
        all_visited = []
        loss_term_ema = None
        loss_flow_ema = None
        # Train loop
        pbar = tqdm(range(1, self.n_train_steps + 1), disable=not self.logger.progress)
        for it in pbar:
            # Test
            if self.logger.do_test(it):
                self.l1, self.kl, self.jsd, figs = self.test()
                self.logger.log_test_metrics(
                    self.l1, self.kl, self.jsd, it, self.use_context
                )
                self.logger.log_plots(figs, it, self.use_context)
            t0_iter = time.time()
            batch = Batch(env=self.env, device=self.device, float_type=self.float)
            for j in range(self.sttr):
                sub_batch, times = self.sample_batch(
                    n_forward=self.batch_size.forward,
                    n_train=self.batch_size.train,
                    n_replay=self.batch_size.replay,
                )
                batch.merge(sub_batch)
            for j in range(self.ttsr):
                if self.loss == "flowmatch":
                    losses = self.flowmatch_loss(
                        it * self.ttsr + j, batch
                    )  # returns (opt loss, *metrics)
                elif self.loss == "trajectorybalance":
                    losses = self.trajectorybalance_loss(
                        it * self.ttsr + j, batch
                    )  # returns (opt loss, *metrics)
                else:
                    print("Unknown loss!")
                if not all([torch.isfinite(loss) for loss in losses]):
                    if self.logger.debug:
                        print("Loss is not finite - skipping iteration")
                    if len(all_losses) > 0:
                        all_losses.append([loss for loss in all_losses[-1]])
                else:
                    losses[0].backward()
                    if self.clip_grad_norm > 0:
                        torch.nn.utils.clip_grad_norm_(
                            self.parameters(), self.clip_grad_norm
                        )
                    self.opt.step()
                    self.lr_scheduler.step()
                    self.opt.zero_grad()
                    all_losses.append([i.item() for i in losses])
            # Buffer
            t0_buffer = time.time()
            states_term = batch.get_terminating_states(sort_by="trajectory")
            rewards = batch.get_terminating_rewards(sort_by="trajectory")
            actions_trajectories = batch.get_actions_trajectories()
            proxy_vals = self.env.reward2proxy(rewards).tolist()
            rewards = rewards.tolist()
            self.buffer.add(states_term, actions_trajectories, rewards, proxy_vals, it)
            self.buffer.add(
                states_term,
                actions_trajectories,
                rewards,
                proxy_vals,
                it,
                buffer="replay",
            )
            t1_buffer = time.time()
            times.update({"buffer": t1_buffer - t0_buffer})
            # Log
            if self.logger.lightweight:
                all_losses = all_losses[-100:]
                all_visited = states_term
            else:
                all_visited.extend(states_term)
            # Progress bar
            self.logger.progressbar_update(
                pbar, all_losses, rewards, self.jsd, it, self.use_context
            )
            # Train logs
            t0_log = time.time()
            self.logger.log_train(
                losses=losses,
                rewards=rewards,
                proxy_vals=proxy_vals,
                states_term=states_term,
                batch_size=len(batch),
                logz=self.logZ,
                learning_rates=self.lr_scheduler.get_last_lr(),
                step=it,
                use_context=self.use_context,
            )
            t1_log = time.time()
            times.update({"log": t1_log - t0_log})
            # Save intermediate models
            t0_model = time.time()
            self.logger.save_models(self.forward_policy, self.backward_policy, step=it)
            t1_model = time.time()
            times.update({"save_interim_model": t1_model - t0_model})

            # Moving average of the loss for early stopping
            if loss_term_ema and loss_flow_ema:
                loss_term_ema = (
                    self.ema_alpha * losses[1].item()
                    + (1.0 - self.ema_alpha) * loss_term_ema
                )
                loss_flow_ema = (
                    self.ema_alpha * losses[2].item()
                    + (1.0 - self.ema_alpha) * loss_flow_ema
                )
                if (
                    loss_term_ema < self.early_stopping
                    and loss_flow_ema < self.early_stopping
                ):
                    break
            else:
                loss_term_ema = losses[1].item()
                loss_flow_ema = losses[2].item()

            # Log times
            t1_iter = time.time()
            times.update({"iter": t1_iter - t0_iter})
            self.logger.log_time(times, use_context=self.use_context)

        # Save final model
        self.logger.save_models(self.forward_policy, self.backward_policy, final=True)
        # Close logger
        if self.use_context is False:
            self.logger.end()

    def test(self, **plot_kwargs):
        """
        Computes metrics by sampling trajectories from the forward policy.
        """
        if self.buffer.test_pkl is None:
            return self.l1, self.kl, self.jsd, (None,)
        with open(self.buffer.test_pkl, "rb") as f:
            dict_tt = pickle.load(f)
            x_tt = dict_tt["x"]
        batch, _ = self.sample_batch(n_forward=self.logger.test.n, train=False)
        assert batch.is_valid()
        x_sampled = batch.get_terminating_states()
        if self.buffer.test_type is not None and self.buffer.test_type == "all":
            if "density_true" in dict_tt:
                density_true = dict_tt["density_true"]
            else:
                rewards = self.env.reward_batch(x_tt)
                z_true = rewards.sum()
                density_true = rewards / z_true
                with open(self.buffer.test_pkl, "wb") as f:
                    dict_tt["density_true"] = density_true
                    pickle.dump(dict_tt, f)
            hist = defaultdict(int)
            for x in x_sampled:
                hist[tuple(x)] += 1
            z_pred = sum([hist[tuple(x)] for x in x_tt]) + 1e-9
            density_pred = np.array([hist[tuple(x)] / z_pred for x in x_tt])
            log_density_true = np.log(density_true + 1e-8)
            log_density_pred = np.log(density_pred + 1e-8)
        elif self.continuous:
            # TODO make it work with conditional env
            x_sampled = torch2np(self.env.statebatch2proxy(x_sampled))
            x_tt = torch2np(self.env.statebatch2proxy(x_tt))
            kde_pred = self.env.fit_kde(
                x_sampled,
                kernel=self.logger.test.kde.kernel,
                bandwidth=self.logger.test.kde.bandwidth,
            )
            if "log_density_true" in dict_tt and "kde_true" in dict_tt:
                log_density_true = dict_tt["log_density_true"]
                kde_true = dict_tt["kde_true"]
            else:
                # Sample from reward via rejection sampling
                x_from_reward = self.env.sample_from_reward(
                    n_samples=self.logger.test.n
                )
                x_from_reward = torch2np(self.env.statetorch2proxy(x_from_reward))
                # Fit KDE with samples from reward
                kde_true = self.env.fit_kde(
                    x_from_reward,
                    kernel=self.logger.test.kde.kernel,
                    bandwidth=self.logger.test.kde.bandwidth,
                )
                # Estimate true log density using test samples
                # TODO: this may be specific-ish for the torus or not
                scores_true = kde_true.score_samples(x_tt)
                log_density_true = scores_true - logsumexp(scores_true, axis=0)
                # Add log_density_true and kde_true to pickled test dict
                with open(self.buffer.test_pkl, "wb") as f:
                    dict_tt["log_density_true"] = log_density_true
                    dict_tt["kde_true"] = kde_true
                    pickle.dump(dict_tt, f)
            # Estimate pred log density using test samples
            # TODO: this may be specific-ish for the torus or not
            scores_pred = kde_pred.score_samples(x_tt)
            log_density_pred = scores_pred - logsumexp(scores_pred, axis=0)
            density_true = np.exp(log_density_true)
            density_pred = np.exp(log_density_pred)
        else:
            raise NotImplementedError
        # L1 error
        l1 = np.abs(density_pred - density_true).mean()
        # KL divergence
        kl = (density_true * (log_density_true - log_density_pred)).mean()
        # Jensen-Shannon divergence
        log_mean_dens = np.logaddexp(log_density_true, log_density_pred) + np.log(0.5)
        jsd = 0.5 * np.sum(density_true * (log_density_true - log_mean_dens))
        jsd += 0.5 * np.sum(density_pred * (log_density_pred - log_mean_dens))

        # Plots

        if hasattr(self.env, "plot_reward_samples"):
            fig_reward_samples = self.env.plot_reward_samples(x_sampled, **plot_kwargs)
        else:
            fig_reward_samples = None
        if hasattr(self.env, "plot_kde"):
            fig_kde_pred = self.env.plot_kde(kde_pred, **plot_kwargs)
            fig_kde_true = self.env.plot_kde(kde_true, **plot_kwargs)
        else:
            fig_kde_pred = None
            fig_kde_true = None
        return l1, kl, jsd, [fig_reward_samples, fig_kde_pred, fig_kde_true]

    def get_log_corr(self, times):
        data_logq = []
        times.update(
            {
                "test_trajs": 0.0,
                "test_logq": 0.0,
            }
        )
        # TODO: this could be done just once and store it
        for statestr, score in tqdm(
            zip(self.buffer.test.samples, self.buffer.test["energies"]), disable=True
        ):
            t0_test_traj = time.time()
            traj_list, actions = self.env.get_trajectories(
                [],
                [],
                [self.env.readable2state(statestr)],
                [self.env.eos],
            )
            t1_test_traj = time.time()
            times["test_trajs"] += t1_test_traj - t0_test_traj
            t0_test_logq = time.time()
            data_logq.append(logq(traj_list, actions, self.forward_policy, self.env))
            t1_test_logq = time.time()
            times["test_logq"] += t1_test_logq - t0_test_logq
        corr = np.corrcoef(data_logq, self.buffer.test["energies"])
        return corr, data_logq, times

    # TODO: reorganize and remove
    def log_iter(
        self,
        pbar,
        rewards,
        proxy_vals,
        states_term,
        data,
        it,
        times,
        losses,
        all_losses,
        all_visited,
    ):
        # train metrics
        self.logger.log_sampler_train(
            rewards, proxy_vals, states_term, data, it, self.use_context
        )

        # logZ
        self.logger.log_metric("logZ", self.logZ.sum(), it, use_context=False)

        # test metrics
        # TODO: integrate corr into test()
        if not self.logger.lightweight and self.buffer.test is not None:
            corr, data_logq, times = self.get_log_corr(times)
            self.logger.log_sampler_test(corr, data_logq, it, self.use_context)

        # oracle metrics
        oracle_batch, oracle_times = self.sample_batch(
            n_forward=self.oracle_n, train=False
        )

        if not self.logger.lightweight:
            self.logger.log_metric(
                "unique_states",
                np.unique(all_visited).shape[0],
                step=it,
                use_context=self.use_context,
            )


class Policy:
    def __init__(self, config, env, device, float_precision, base=None):
        # If config is null, default to uniform
        if config is None:
            config = OmegaConf.create()
            config.type = "uniform"
        # Device and float precision
        self.device = device
        self.float = float_precision
        # Input and output dimensions
        self.state_dim = env.policy_input_dim
        self.fixed_output = torch.tensor(env.fixed_policy_output).to(
            dtype=self.float, device=self.device
        )
        self.random_output = torch.tensor(env.random_policy_output).to(
            dtype=self.float, device=self.device
        )
        self.output_dim = len(self.fixed_output)
        if "shared_weights" in config:
            self.shared_weights = config.shared_weights
        else:
            self.shared_weights = False
        self.base = base
        if "n_hid" in config:
            self.n_hid = config.n_hid
        else:
            self.n_hid = None
        if "n_layers" in config:
            self.n_layers = config.n_layers
        else:
            self.n_layers = None
        if "tail" in config:
            self.tail = config.tail
        else:
            self.tail = []
        if "type" in config:
            self.type = config.type
        elif self.shared_weights:
            self.type = self.base.type
        else:
            raise "Policy type must be defined if shared_weights is False"
        # Instantiate policy
        if self.type == "fixed":
            self.model = self.fixed_distribution
            self.is_model = False
        elif self.type == "uniform":
            self.model = self.uniform_distribution
            self.is_model = False
        elif self.type == "mlp":
            self.model = self.make_mlp(nn.LeakyReLU())
            self.is_model = True
        else:
            raise "Policy model type not defined"
        if self.is_model:
            self.model.to(self.device)

    def __call__(self, states):
        return self.model(states)

    def make_mlp(self, activation):
        """
        Defines an MLP with no top layer activation
        If share_weight == True,
            baseModel (the model with which weights are to be shared) must be provided
        Args
        ----
        layers_dim : list
            Dimensionality of each layer
        activation : Activation
            Activation function
        """
        if self.shared_weights is True and self.base is not None:
            mlp = nn.Sequential(
                self.base.model[:-1],
                nn.Linear(
                    self.base.model[-1].in_features, self.base.model[-1].out_features
                ),
            )
            return mlp
        elif self.shared_weights is False:
            layers_dim = (
                [self.state_dim] + [self.n_hid] * self.n_layers + [(self.output_dim)]
            )
            mlp = nn.Sequential(
                *(
                    sum(
                        [
                            [nn.Linear(idim, odim)]
                            + ([activation] if n < len(layers_dim) - 2 else [])
                            for n, (idim, odim) in enumerate(
                                zip(layers_dim, layers_dim[1:])
                            )
                        ],
                        [],
                    )
                    + self.tail
                )
            )
            return mlp
        else:
            raise ValueError(
                "Base Model must be provided when shared_weights is set to True"
            )

    def fixed_distribution(self, states):
        """
        Returns the fixed distribution specified by the environment.
        Args: states: tensor
        """
        return torch.tile(self.fixed_output, (len(states), 1)).to(
            dtype=self.float, device=self.device
        )

    def random_distribution(self, states):
        """
        Returns the random distribution specified by the environment.
        Args: states: tensor
        """
        return torch.tile(self.random_output, (len(states), 1)).to(
            dtype=self.float, device=self.device
        )

    def uniform_distribution(self, states):
        """
        Return action logits (log probabilities) from a uniform distribution
        Args: states: tensor
        """
        return torch.ones(
            (len(states), self.output_dim), dtype=self.float, device=self.device
        )


def make_opt(params, logZ, config):
    """
    Set up the optimizer
    """
    params = params
    if not len(params):
        return None
    if config.method == "adam":
        opt = torch.optim.Adam(
            params,
            config.lr,
            betas=(config.adam_beta1, config.adam_beta2),
        )
        if logZ is not None:
            opt.add_param_group(
                {
                    "params": logZ,
                    "lr": config.lr * config.lr_z_mult,
                }
            )
    elif config.method == "msgd":
        opt = torch.optim.SGD(params, config.lr, momentum=config.momentum)
    # Learning rate scheduling
    lr_scheduler = torch.optim.lr_scheduler.StepLR(
        opt,
        step_size=config.lr_decay_period,
        gamma=config.lr_decay_gamma,
    )
    return opt, lr_scheduler


def logq(traj_list, actions_list, model, env):
    # TODO: this method is probably suboptimal, since it may repeat forward calls for
    # the same nodes.
    log_q = torch.tensor(1.0)
    for traj, actions in zip(traj_list, actions_list):
        traj = traj[::-1]
        actions = actions[::-1]
        masks = tbool(
            [env.get_mask_invalid_actions_forward(state, 0) for state in traj],
            device=self.device,
        )
        with torch.no_grad():
            logits_traj = model(
                tfloat(
                    env.statebatch2policy(traj),
                    device=self.device,
                    float_type=self.float,
                )
            )
        logits_traj[masks] = -torch.inf
        logsoftmax = torch.nn.LogSoftmax(dim=1)
        logprobs_traj = logsoftmax(logits_traj)
        log_q_traj = torch.tensor(0.0)
        for s, a, logprobs in zip(*[traj, actions, logprobs_traj]):
            log_q_traj = log_q_traj + logprobs[a]
        # Accumulate log prob of trajectory
        if torch.le(log_q, 0.0):
            log_q = torch.logaddexp(log_q, log_q_traj)
        else:
            log_q = log_q_traj
    return log_q.item()<|MERGE_RESOLUTION|>--- conflicted
+++ resolved
@@ -449,23 +449,6 @@
                 env.set_state(x_tr[idx], done=True)
         while envs:
             # Sample backward actions
-<<<<<<< HEAD
-            with torch.no_grad():
-                actions, _ = self.sample_actions(
-                    envs_offline,
-                    times,
-                    sampling_method="policy",
-                    model=self.backward_policy,
-                    is_forward=False,
-                    temperature=self.temperature_logits,
-                    random_action_prob=self.random_action_prob,
-                )
-            # Add to batch
-            batch.add_to_batch(envs_offline, actions, valids, train=True)
-            # Update environments with sampled actions
-            envs_offline, actions, valids = self.step(
-                envs_offline, actions, is_forward=False
-=======
             t0_a_envs = time.time()
             actions = self.sample_actions(
                 envs,
@@ -473,7 +456,6 @@
                 backward=True,
                 no_random=not train,
                 times=times,
->>>>>>> 89bda84f
             )
             times["actions_envs"] += time.time() - t0_a_envs
             # Update environments with sampled actions
@@ -482,47 +464,8 @@
             batch_train.add_to_batch(envs, actions, valids, backward=True, train=train)
             assert all(valids)
             # Filter out finished trajectories
-<<<<<<< HEAD
-            envs_offline = [env for env in envs_offline if env.state != env.source]
-        envs = envs[n_empirical:]
-        # Policy trajectories
-        masks_invalid_actions_forward = None
-        while envs:
-            # Sample forward actions
-            with torch.no_grad():
-                if train is False:
-                    actions, mask_invalid_actions_forward = self.sample_actions(
-                        envs,
-                        times,
-                        sampling_method="policy",
-                        model=self.forward_policy,
-                        is_forward=True,
-                        temperature=1.0,
-                        random_action_prob=self.random_action_prob,
-                        mask_invalid_actions=masks_invalid_actions_forward,
-                    )
-                else:
-                    actions, mask_invalid_actions_forward = self.sample_actions(
-                        envs,
-                        times,
-                        sampling_method="policy",
-                        model=self.forward_policy,
-                        is_forward=True,
-                        temperature=self.temperature_logits,
-                        random_action_prob=self.random_action_prob,
-                        mask_invalid_actions=masks_invalid_actions_forward,
-                    )
-            # Update environments with sampled actions
-            envs, actions, valids = self.step(envs, actions, is_forward=True)
-
-            # Compute updated action masks
-            masks_invalid_actions_forward = [
-                env.get_mask_invalid_actions_forward() for env in envs
-            ]
-=======
             envs = [env for env in envs if not env.equal(env.state, env.source)]
         times["train_actions"] = time.time() - t0_train
->>>>>>> 89bda84f
 
         # REPLAY BACKWARD trajectories
         t0_replay = time.time()
@@ -543,12 +486,7 @@
         while envs:
             # Sample backward actions
             t0_a_envs = time.time()
-<<<<<<< HEAD
-            # Filter out finished trajectories, and the corresponding masks
-            batch.add_to_batch(
-=======
             actions = self.sample_actions(
->>>>>>> 89bda84f
                 envs,
                 batch_replay,
                 backward=True,
