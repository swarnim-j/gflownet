import torch

# from botorch.fit import fit_gpytorch_mll
from botorch.models import SingleTaskGP
from botorch.test_functions import Hartmann
from gpytorch.mlls import ExactMarginalLogLikelihood
from torch.optim import Adam
from torch.nn import Linear
from torch.nn import MSELoss
from torch.nn import Sequential, ReLU, Dropout
from torch import tensor
import numpy as np
from abc import ABC


"""
The input to the mvn is mean of dim 1x20 and covar of dim 1 x 20 x 20
explicitly mentioning the batch size to be 1 as opposed to mes_nn_like_gp wherein the batch size is impliitly assumed to be []

If I try this explicit thing for the posterior of Y as well, then I get the following error:
Expected the output shape to match either the t-batch shape of X, or the `model.batch_shape` in the case of acquisition functions using batch models; but got output with shape torch.Size([1]) for X with shape torch.Size([10, 1, 6]).
(on line mes = qMES(test_X))
"""

neg_hartmann6 = Hartmann(dim=6, negate=True)

train_x = torch.rand(10, 6)
train_y = neg_hartmann6(train_x).unsqueeze(-1)

mlp = Sequential(Linear(6, 1024), ReLU(), Dropout(0.5), Linear(1024, 1024), Dropout(0.5), ReLU(), Linear(1024, 1))

NUM_EPOCHS = 10

mlp.train()
optimizer = Adam(mlp.parameters())
criterion = MSELoss()

seed = 123
torch.manual_seed(seed)

for epoch in range(NUM_EPOCHS):
    optimizer.zero_grad()
    output = mlp(train_x)
    loss = criterion(output, train_y)
    loss.backward()
    if (epoch + 1) % 10 == 0:
        print(
            f"Epoch {epoch+1:>3}/{NUM_EPOCHS} - Loss: {loss.item():>4.3f} "
         )
    optimizer.step()



from botorch.acquisition.max_value_entropy_search import qMaxValueEntropy
from botorch.models.model import Model
from gpytorch.distributions import MultivariateNormal, MultitaskMultivariateNormal
from botorch.posteriors.gpytorch import GPyTorchPosterior

class NN_Model(Model):
    def __init__(self, nn):
        super().__init__()
        self.model = nn
<<<<<<< HEAD
        self._num_outputs = 1
=======
        self._num_outputs= 1
>>>>>>> 2d98b96f

    def posterior(self, X, observation_noise = False, posterior_transform = None):
        super().posterior(X, observation_noise, posterior_transform)

        if X.ndim==2:
            mean = tensor([0.2971, 0.1443, 0.1065, 0.2114, 0.0825, 0.0843, 0.0645, 0.1047, 0.3363,
        0.2164])
            covar = tensor([[ 0.3971,  0.1432,  0.0752,  0.1190,  0.0968,  0.0285,  0.0539,  0.1331, 0.1840,  0.1136], [ 0.1432,  0.4083,  0.1268,  0.1114,  0.1529,  0.0644,  0.1024,  0.0922, 0.0565,  0.0720], [ 0.0752,  0.1268,  0.4519,  0.0488,  0.0111,  0.1868,  0.0466,  0.0032, 0.0749,  0.0554], [ 0.1190,  0.1114,  0.0488,  0.4502,  0.0554,  0.1033,  0.0423,  0.0672, 0.0561,  0.0927], [ 0.0968,  0.1529,  0.0111,  0.0554,  0.3883,  0.0018,  0.1694,  0.2801, 0.0347,  0.0518], [ 0.0285,  0.0644,  0.1868,  0.1033,  0.0018,  0.4678,  0.0353, -0.0046, 0.0198,  0.0572], [ 0.0539,  0.1024,  0.0466,  0.0423,  0.1694,  0.0353,  0.4511,  0.0652, 0.0329,  0.1015], [ 0.1331,  0.0922,  0.0032,  0.0672,  0.2801, -0.0046,  0.0652,  0.4125, 0.0540,  0.0325], [ 0.1840,  0.0565,  0.0749,  0.0561,  0.0347,  0.0198,  0.0329,  0.0540, 0.4292,  0.2044], [ 0.1136,  0.0720,  0.0554,  0.0927,  0.0518,  0.0572,  0.1015,  0.0325, 0.2044,  0.4287]])
        elif X.ndim==4:
            #10 x 1
            mean = tensor([[[0.0656]],  [[0.1681]], [[0.1414]], [[0.1150]], [[0.0942]], [[0.1507]], [[0.0739]], [[0.0861]], [[0.1082]], [[0.2361]]])
            #10 x 1 x1 x1
            covar = tensor([[[[0.6380]]], [[[0.5570]]], [[[0.5677]]], [[[0.4907]]], [[[0.5122]]], [[[0.5068]]], [[[0.5931]]], [[[0.6051]]], [[[0.5914]]], [[[0.5140]]]])

        if observation_noise == True:
            mean = tensor([[[0.0656]], [[0.1681]], [[0.1414]], [[0.1150]], [[0.0942]], [[0.1507]], [[0.0739]], [[0.0861]], [[0.1082]], [[0.2361]]])
            covar = tensor([[[[0.6380]]], [[[0.5570]]], [[[0.5677]]], [[[0.4907]]], [[[0.5122]]], [[[0.5068]]], [[[0.5931]]], [[[0.6051]]], [[[0.5914]]], [[[0.5140]]]])

        mvn = MultivariateNormal(mean, covar)
        posterior = GPyTorchPosterior(mvn)
        import ipdb; ipdb.set_trace()
        return posterior

    @property
    def num_outputs(self) -> int:
         return self._num_outputs

    @property
    def batch_shape(self):
        """
        This is a batch shape from an I/O perspective. For a model with `m` outputs, a `test_batch_shape x q x d`-shaped input `X`
        to the `posterior` method returns a Posterior object over an output of
        shape `broadcast(test_batch_shape, model.batch_shape) x q x m`.

        """
        return torch.Size([])

proxy = NN_Model(mlp)

<<<<<<< HEAD
import ipdb; ipdb.set_trace()
=======
>>>>>>> 2d98b96f
qMES = qMaxValueEntropy(proxy, candidate_set = train_x, num_fantasies=1, use_gumbel=True)
test_X=tensor([[[8.8019e-01, 9.3754e-01, 6.6175e-01, 9.9731e-01, 9.8766e-01,
          1.2758e-01]],

        [[8.3748e-01, 7.6972e-01, 8.5658e-01, 7.8703e-02, 5.1260e-04,
          5.1586e-01]],

        [[8.4287e-01, 5.5077e-01, 7.1622e-01, 3.7767e-02, 8.5246e-01,
          4.8746e-01]],

        [[8.2035e-01, 5.1586e-01, 6.9733e-01, 8.1488e-01, 5.0108e-01,
          7.0884e-01]],

        [[7.2564e-01, 9.0265e-01, 2.0046e-01, 8.2284e-01, 6.1629e-01,
          6.7683e-01]],

        [[3.3603e-01, 9.6553e-01, 1.7575e-01, 2.5865e-01, 3.3263e-01,
          9.7570e-01]],

        [[7.8309e-01, 1.6451e-01, 2.7006e-01, 2.4255e-01, 8.8796e-01,
          9.6889e-01]],

        [[9.6394e-01, 9.9281e-01, 1.8663e-02, 6.1858e-01, 4.5968e-01,
          2.2169e-01]],

        [[8.9832e-01, 5.9954e-01, 9.5246e-01, 8.5052e-01, 6.3701e-01,
          1.9874e-01]],

        [[6.0580e-01, 5.4446e-01, 9.3030e-01, 4.5117e-01, 4.6516e-01,
          1.4582e-01]]])

# mes = qMES(test_X)
# print(mes)

for num in range(10000):
    test_x = torch.rand(10, 6)
    test_x = test_x.unsqueeze(-2)
    with torch.no_grad():
        mes = qMES(test_x)
        mes_arr = mes.detach().numpy()
        verdict = np.all(mes_arr>0)
    if not verdict:
        print(mes)<|MERGE_RESOLUTION|>--- conflicted
+++ resolved
@@ -60,11 +60,7 @@
     def __init__(self, nn):
         super().__init__()
         self.model = nn
-<<<<<<< HEAD
         self._num_outputs = 1
-=======
-        self._num_outputs= 1
->>>>>>> 2d98b96f
 
     def posterior(self, X, observation_noise = False, posterior_transform = None):
         super().posterior(X, observation_noise, posterior_transform)
@@ -104,10 +100,6 @@
 
 proxy = NN_Model(mlp)
 
-<<<<<<< HEAD
-import ipdb; ipdb.set_trace()
-=======
->>>>>>> 2d98b96f
 qMES = qMaxValueEntropy(proxy, candidate_set = train_x, num_fantasies=1, use_gumbel=True)
 test_X=tensor([[[8.8019e-01, 9.3754e-01, 6.6175e-01, 9.9731e-01, 9.8766e-01,
           1.2758e-01]],
