# Private sister repository of gflownet

This repository (`gflownet-dev`) is private. It is meant to be used to develop research ideas and projects before making them public in the original [alexhernandezgarcia/gflownet](https://github.com/alexhernandezgarcia/gflownet) repository (`gflownet`).

As of October 2023, it is uncertain whether we will stick to this plan in the long term, but the idea is the following:

- Develop ideas and projects in `gflownet-dev`.
- Upon publication or whenever the authors feel comfortable, transfer the relevant code to `gflownet`. 
- Relevant code improvements and development that does not compromise research projects should be transferred to `gflownet` as early as possible.

This involves extra complexity, so we will re-evaluate or refine this plan after a test period.

## Short guide to work multiple remote repositories

Here is a basic guide about how to work with multiple repositories, in our case the "public" repository ([alexhernandezgarcia/gflownet](https://github.com/alexhernandezgarcia/gflownet)) and the "dev" repository ([alexhernandezgarcia/gflownet-dev](https://github.com/alexhernandezgarcia/gflownet-dev)).

### Listing the remote repositories

<<<<<<< HEAD
First, you can list the current remote repositories with:

```bash
git remote -v
```

If you have not made any changes to the default configuration, you will likely get something like:
=======
**Quickstart: If you simply want to install everything, run `setup_all.sh`.**

+ This project **requires** `python 3.10` and `cuda 11.8`.
+ Setup is currently only supported on Ubuntu. It should also work on OSX, but you will need to handle the package dependencies.
+ The recommend installation is as follows:

```bash
python3.10 -m venv ~/envs/gflownet  # Initalize your virtual env.
source ~/envs/gflownet/bin/activate  # Activate your environment.
./prereq_ubuntu.sh  # Installs some packages required by dependencies.
./prereq_python.sh  # Installs python packages with specific wheels.
./prereq_geometric.sh  # OPTIONAL - for the molecule environment.
pip install .[all]  # Install the remaining elements of this package.
```

Aside from the base packages, you can optionally install `dev` tools using this tag, `materials` dependencies using this tag, or `molecules` packages using this tag. The simplest option is to use the `all` tag, as above, which installs all dependencies.

## How to train a GFlowNet model
>>>>>>> 24640af3

```bash
origin  git@github.com:alexhernandezgarcia/gflownet-dev.git (fetch)
origin  git@github.com:alexhernandezgarcia/gflownet-dev.git (push)
```

### Adding a new remote repository

Now, it may be useful to add to the list of remote repositories the "public" repository. If we want to call it `public`, we can use this command:

```bash
git remote add public git@github.com:alexhernandezgarcia/gflownet.git
```

The updated list shown by `git remote -v` should now be:

```
origin  git@github.com:alexhernandezgarcia/gflownet-dev.git (fetch)
origin  git@github.com:alexhernandezgarcia/gflownet-dev.git (push)
public  git@github.com:alexhernandezgarcia/gflownet.git (fetch)
public  git@github.com:alexhernandezgarcia/gflownet.git (push)
```

### Renaming a remote repository

It may also be helpful to rename the remote `origin` to `dev`, to avoid confusion. The command is `git remote rename <old-name> <new-name>`. So after running `git remote rename origin dev`, `git remote -v` should return:

```bash
dev     git@github.com:alexhernandezgarcia/gflownet-dev.git (fetch)
dev     git@github.com:alexhernandezgarcia/gflownet-dev.git (push)
public  git@github.com:alexhernandezgarcia/gflownet.git (fetch)
public  git@github.com:alexhernandezgarcia/gflownet.git (push)
```

### Merging a branch from the public repository

A common action we may want to often do is fetching changes in the public repository, for instance after a PR is merged into `main`. These are some steps we can follow, assuming we have added the public repository to the list of remotes (see above).

1. Fetch the branch from the public repository that we are interested in. For instance, `main`:

```bash
git fetch public main
```

2. Create a new branch for the new changes. For instance, `main-public`:

```bash
git checkout -b main-public
```

Note that the order of the first two steps above does not matter.

3. Merge the main branch of the public repository into the new branch:

```bash
git merge public/main main-public
```

4. Push the changes to a new remote branch (for example, `main-public`) on the dev repository:

<<<<<<< HEAD
```bash
git push origin main-public
```
Finally, it is also possible to set the default upstream branch to the desired repository and branch. For example, to set it to the main branch of the public repository:

```bash
git branch --set-upstream-to=public/main
```
=======
The repository supports logging of train and evaluation metrics to [wandb.ai](https://wandb.ai), but it is disabled by default. In order to enable it, set the configuration variable `logger.do.online` to `True`.

## Cite

Bibtex Format

```txt
@misc{hernandez-garcia2024,
  author = {Hernandez-Garcia, Alex and Saxena, Nikita and Volokhova, Alexandra and Koziarski, Michał and Sharma, Divya and Viviano, Joseph D and Carrier, Pierre Luc and Schmidt, Victor},
  title  = {gflownet},
  url    = {https://github.com/alexhernandezgarcia/gflownet},
  year   = {2024},
}
```

Or [CFF file](./CITATION.cff)
>>>>>>> 24640af3
<|MERGE_RESOLUTION|>--- conflicted
+++ resolved
@@ -1,30 +1,22 @@
-# Private sister repository of gflownet
+# GFlowNet
 
-This repository (`gflownet-dev`) is private. It is meant to be used to develop research ideas and projects before making them public in the original [alexhernandezgarcia/gflownet](https://github.com/alexhernandezgarcia/gflownet) repository (`gflownet`).
+This repository implements GFlowNets, generative flow networks for probabilistic modelling, on PyTorch. A design guideline behind this implementation is the separation of the logic of the GFlowNet agent and the environments on which the agent can be trained on. In other words, this implementation facilitates the extension with new environments for new applications. The configuration is handled via the use of [Hydra](https://hydra.cc/docs/intro/).
 
-As of October 2023, it is uncertain whether we will stick to this plan in the long term, but the idea is the following:
+## Contributors
 
-- Develop ideas and projects in `gflownet-dev`.
-- Upon publication or whenever the authors feel comfortable, transfer the relevant code to `gflownet`. 
-- Relevant code improvements and development that does not compromise research projects should be transferred to `gflownet` as early as possible.
+Many wonderful scientists and developers have contributed to this repository: [Alex Hernandez-Garcia](https://github.com/alexhernandezgarcia), [Nikita Saxena](https://github.com/nikita-0209), [Alexandra Volokhova](https://github.com/AlexandraVolokhova), [Michał Koziarski](https://github.com/michalkoziarski), [Divya Sharma](https://github.com/sh-divya), [Pierre Luc Carrier](https://github.com/carriepl) and [Victor Schmidt](https://github.com/vict0rsch). The GFlowNet implementation was initially part of [github.com/InfluenceFunctional/ActiveLearningPipeline](https://github.com/InfluenceFunctional/ActiveLearningPipeline).
 
-This involves extra complexity, so we will re-evaluate or refine this plan after a test period.
+## Research
 
-## Short guide to work multiple remote repositories
+This repository has been used in at least the following research articles:
 
-Here is a basic guide about how to work with multiple repositories, in our case the "public" repository ([alexhernandezgarcia/gflownet](https://github.com/alexhernandezgarcia/gflownet)) and the "dev" repository ([alexhernandezgarcia/gflownet-dev](https://github.com/alexhernandezgarcia/gflownet-dev)).
+- Lahlou et al. [A theory of continuous generative flow networks](https://proceedings.mlr.press/v202/lahlou23a/lahlou23a.pdf). ICML, 2023.
+- Hernandez-Garcia, Saxena et al. [Multi-fidelity active learning with GFlowNets](https://arxiv.org/abs/2306.11715). RealML at NeurIPS 2023.
+- Mila AI4Science et al. [Crystal-GFN: sampling crystals with desirable properties and constraints](https://arxiv.org/abs/2310.04925). AI4Mat at NeurIPS 2023 (spotlight).
+- Volokhova, Koziarski et al. [Towards equilibrium molecular conformation generation with GFlowNets](https://arxiv.org/abs/2310.14782). AI4Mat at NeurIPS 2023.
 
-### Listing the remote repositories
+## Installation
 
-<<<<<<< HEAD
-First, you can list the current remote repositories with:
-
-```bash
-git remote -v
-```
-
-If you have not made any changes to the default configuration, you will likely get something like:
-=======
 **Quickstart: If you simply want to install everything, run `setup_all.sh`.**
 
 + This project **requires** `python 3.10` and `cuda 11.8`.
@@ -43,77 +35,40 @@
 Aside from the base packages, you can optionally install `dev` tools using this tag, `materials` dependencies using this tag, or `molecules` packages using this tag. The simplest option is to use the `all` tag, as above, which installs all dependencies.
 
 ## How to train a GFlowNet model
->>>>>>> 24640af3
+
+To train a GFlowNet model with the default configuration, simply run
 
 ```bash
-origin  git@github.com:alexhernandezgarcia/gflownet-dev.git (fetch)
-origin  git@github.com:alexhernandezgarcia/gflownet-dev.git (push)
+python main.py user.logdir.root=<path/to/log/files/>
 ```
 
-### Adding a new remote repository
-
-Now, it may be useful to add to the list of remote repositories the "public" repository. If we want to call it `public`, we can use this command:
+Alternatively, you can create a user configuration file in `config/user/<username>.yaml` specifying a `logdir.root` and run
 
 ```bash
-git remote add public git@github.com:alexhernandezgarcia/gflownet.git
+python main.py user=<username>
 ```
 
-The updated list shown by `git remote -v` should now be:
+Using Hydra, you can easily specify any variable of the configuration in the command line. For example, to train GFlowNet with the trajectory balance loss, on the continuous torus (`ctorus`) environment and the corresponding proxy:
 
-```
-origin  git@github.com:alexhernandezgarcia/gflownet-dev.git (fetch)
-origin  git@github.com:alexhernandezgarcia/gflownet-dev.git (push)
-public  git@github.com:alexhernandezgarcia/gflownet.git (fetch)
-public  git@github.com:alexhernandezgarcia/gflownet.git (push)
+```bash
+python main.py gflownet=trajectorybalance env=ctorus proxy=torus
 ```
 
-### Renaming a remote repository
+The above command will overwrite the `env` and `proxy` default configuration with the configuration files in `config/env/ctorus.yaml` and `config/proxy/torus.yaml` respectively.
 
-It may also be helpful to rename the remote `origin` to `dev`, to avoid confusion. The command is `git remote rename <old-name> <new-name>`. So after running `git remote rename origin dev`, `git remote -v` should return:
+Hydra configuration is hierarchical. For instance, a handy variable to change while debugging our code is to avoid logging to wandb. You can do this by setting `logger.do.online=False`.
 
-```bash
-dev     git@github.com:alexhernandezgarcia/gflownet-dev.git (fetch)
-dev     git@github.com:alexhernandezgarcia/gflownet-dev.git (push)
-public  git@github.com:alexhernandezgarcia/gflownet.git (fetch)
-public  git@github.com:alexhernandezgarcia/gflownet.git (push)
-```
+## GFlowNet loss functions
 
-### Merging a branch from the public repository
+Currently, the implementation includes the following GFlowNet losses:
 
-A common action we may want to often do is fetching changes in the public repository, for instance after a PR is merged into `main`. These are some steps we can follow, assuming we have added the public repository to the list of remotes (see above).
+- [Flow-matching (FM)](https://arxiv.org/abs/2106.04399): `gflownet=flowmatch`
+- [Trajectory balance (TB)](https://arxiv.org/abs/2201.13259): `gflownet=trajectorybalance`
+- [Detailed balance (DB)](https://arxiv.org/abs/2201.13259): `gflownet=detailedbalance`
+- [Forward-looking (FL)](https://arxiv.org/abs/2302.01687): `gflownet=forwardlooking`
 
-1. Fetch the branch from the public repository that we are interested in. For instance, `main`:
+## Logging to wandb
 
-```bash
-git fetch public main
-```
-
-2. Create a new branch for the new changes. For instance, `main-public`:
-
-```bash
-git checkout -b main-public
-```
-
-Note that the order of the first two steps above does not matter.
-
-3. Merge the main branch of the public repository into the new branch:
-
-```bash
-git merge public/main main-public
-```
-
-4. Push the changes to a new remote branch (for example, `main-public`) on the dev repository:
-
-<<<<<<< HEAD
-```bash
-git push origin main-public
-```
-Finally, it is also possible to set the default upstream branch to the desired repository and branch. For example, to set it to the main branch of the public repository:
-
-```bash
-git branch --set-upstream-to=public/main
-```
-=======
 The repository supports logging of train and evaluation metrics to [wandb.ai](https://wandb.ai), but it is disabled by default. In order to enable it, set the configuration variable `logger.do.online` to `True`.
 
 ## Cite
@@ -129,5 +84,4 @@
 }
 ```
 
-Or [CFF file](./CITATION.cff)
->>>>>>> 24640af3
+Or [CFF file](./CITATION.cff)