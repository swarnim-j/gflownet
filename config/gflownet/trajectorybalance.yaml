--- conflicted
+++ resolved
@@ -4,13 +4,8 @@
 optimizer:
   loss: trajectorybalance
   lr: 0.0001
-<<<<<<< HEAD
-  lr_z_mult: 10
+  lr_logZ: 10
   z_dim: 16
-=======
-  lr_logZ: 10
-  z_dim: 64
->>>>>>> a82bf322
   lr_decay_period: 1000000
   lr_decay_gamma: 0.5
 
