_target_: gflownet.envs.base.GFlowNetEnv

# Reward function: power or boltzmann
# boltzmann: exp(-1.0 * reward_beta * proxy)
# power: (-1.0 * proxy / reward_norm) ** self.reward_beta
# identity: proxy
reward_func: identity
# Minimum reward
reward_min: 1e-8
# Beta parameter of the reward function
reward_beta: 1.0
# Reward normalization for "power" reward function
reward_norm: 1.0
# If > 0, reward_norm = reward_norm_std_mult * std(energies)
reward_norm_std_mult: 0.0
proxy_state_format: oracle
<<<<<<< HEAD
# Check if action valid with mask before step
skip_mask_check: False
=======
# Whether the environment has conditioning variables
conditional: False
>>>>>>> 54db53bf
# Buffer
buffer:
  replay_capacity: 10
  train:
    path: null
  test:
    path: null<|MERGE_RESOLUTION|>--- conflicted
+++ resolved
@@ -14,13 +14,10 @@
 # If > 0, reward_norm = reward_norm_std_mult * std(energies)
 reward_norm_std_mult: 0.0
 proxy_state_format: oracle
-<<<<<<< HEAD
 # Check if action valid with mask before step
 skip_mask_check: False
-=======
 # Whether the environment has conditioning variables
 conditional: False
->>>>>>> 54db53bf
 # Buffer
 buffer:
   replay_capacity: 10
