'''import statements'''
import numpy as np
import scipy.io
import random
from seqfold import dg, fold
from utils import *
import sys
try: # we don't always install these on every platform
    from nupack import *
except:
    pass
try:
    from bbdob.utils import idx2one_hot
    from bbdob import OneMax, TwoMin, FourPeaks, DeceptiveTrap, NKLandscape, WModel
except:
    pass


'''
This script computes a binding score for a given sequence or set of sequences

> Inputs: numpy integer arrays - different oracles with different requirements
> Outputs: oracle outputs - usually numbers

config
'dataset seed' - self explanatory
'dict size' - number of possible states per sequence element - e.g., for ATGC 'dict size' = 4
'variable sample length', 'min sample length', 'max sample length' - for determining the length and variability of sample sequences
'init dataset length' - number of samples for initial (random) dataset
'dataset' - name of dataset to be saved
'''


class Oracle():
    def __init__(self, config):
        '''
        initialize the oracle
        :param config:
        '''
        self.config = config
        self.seqLen = self.config.dataset.max_length

        self.initRands()


    def initRands(self):
        '''
        initialize random numbers for custom-made toy functions
        :return:
        '''
        np.random.seed(self.config.seeds.toy_oracle)

        # set these to be always positive to play nice with gFlowNet sampling
        if True:#self.config.test_mode:
            self.linFactors = -np.ones(self.seqLen) # Uber-simple function, for testing purposes - actually nearly functionally identical to one-max, I believe
        else:
            self.linFactors = np.abs(np.random.randn(self.seqLen))  # coefficients for linear toy energy

        hamiltonian = np.random.randn(self.seqLen,self.seqLen) # energy function
        self.hamiltonian = np.tril(hamiltonian) + np.tril(hamiltonian, -1).T # random symmetric matrix

        pham = np.zeros((self.seqLen,self.seqLen,self.config.dataset.dict_size,self.config.dataset.dict_size))
        for i in range(pham.shape[0]):
            for j in range(i, pham.shape[1]):
                for k in range(pham.shape[2]):
                    for l in range(k, pham.shape[3]):
                        num =  - np.random.uniform(0,1)
                        pham[i, j, k, l] = num
                        pham[i, j, l, k] = num
                        pham[j, i, k, l] = num
                        pham[j, i, l, k] = num
        self.pottsJ = pham # multilevel spin Hamiltonian (Potts Hamiltonian) - coupling term
        self.pottsH = np.random.randn(self.seqLen,self.config.dataset.dict_size) # Potts Hamiltonian - onsite term

        # W-model parameters
        # first get the binary dimension size
        aa = np.arange(self.config.dataset.dict_size)
        if self.config.dataset.variable_length:
            aa = np.clip(aa, 1, self.config.dataset.dict_size) #  merge padding with class 1
        x0 = np.binary_repr(aa[-1])
        dimension = int(len(x0) * self.config.dataset.max_length)

        mu = np.random.randint(1, dimension + 1)
        v = np.random.randint(1, dimension + 1)
        m = np.random.randint(1, dimension)
        n = np.random.randint(1, dimension)
        gamma = np.random.randint(0, int(n * (n - 1 ) / 2))
        self.mu, self.v, self.m, self.n, self.gamma = [mu, v, m, n, gamma]


    def initializeDataset(self,save = True, returnData = False, customSize=None):
        '''
        generate an initial toy dataset with a given number of samples
        need an extra factor to speed it up (duplicate filtering is very slow)
        :param numSamples:
        :return:
        '''
        data = {}
        np.random.seed(self.config.seeds.dataset)
        if customSize is None:
            datasetLength = self.config.dataset.init_length
        else:
            datasetLength = customSize

        if self.config.dataset.variable_length:
            samples = []
            while len(samples) < datasetLength:
                for i in range(self.config.dataset.min_length, self.config.dataset.max_length + 1):
                    samples.extend(np.random.randint(0 + 1, self.config.dataset.dict_size + 1, size=(int(10 * self.config.dataset.dict_size * i), i)))

                samples = self.numpy_fillna(np.asarray(samples, dtype = object)) # pad sequences up to maximum length
                samples = filterDuplicateSamples(samples) # this will naturally proportionally punish shorter sequences
                if len(samples) < datasetLength:
                    samples = samples.tolist()
            np.random.shuffle(samples) # shuffle so that sequences with different lengths are randomly distributed
            samples = samples[:datasetLength] # after shuffle, reduce dataset to desired size, with properly weighted samples
        else: # fixed sample size
            samples = np.random.randint(1, self.config.dataset.dict_size + 1,size=(datasetLength, self.config.dataset.max_length))
            samples = filterDuplicateSamples(samples)
            while len(samples) < datasetLength:
                samples = np.concatenate((samples,np.random.randint(1, self.config.dataset.dict_size + 1, size=(datasetLength, self.config.dataset.max_length))),0)
                samples = filterDuplicateSamples(samples)

        data['samples'] = samples
        data['scores'] = self.score(data['samples'])

        if save:
            np.save('datasets/' + self.config.dataset.oracle, data)
        if returnData:
            return data


    def score(self, queries):
        '''
        assign correct scores to selected sequences
        :param queries: sequences to be scored
        :return: computed scores
        '''
        if isinstance(queries, list):
            queries = np.asarray(queries) # convert queries to array
        block_size = int(1e4) # score in blocks of maximum 10000
        scores_list = []
        scores_dict = {}
        for idx in range(len(queries) // block_size + bool(len(queries) % block_size)):
            queryBlock = queries[idx * block_size:(idx + 1) * block_size]
            scores_block = self.getScore(queryBlock)
            if isinstance(scores_block, dict):
                for k, v in scores_block.items():
                    if k in scores_dict:
                        scores_dict[k].extend(list(v))
                    else:
                        scores_dict.update({k: list(v)})
            else:
                scores_list.extend(self.getScore(queryBlock))
        if len(scores_list) > 0:
            return np.asarray(scores_list)
        else:
            return {k: np.asarray(v) for k, v in scores_dict.items()}


    def getScore(self,queries):
        if self.config.dataset.oracle == 'linear':
            return self.linearToy(queries)
        elif self.config.dataset.oracle == 'potts':
            return self.PottsEnergy(queries)
        elif self.config.dataset.oracle == 'inner product':
            return self.toyHamiltonian(queries)
        elif self.config.dataset.oracle == 'seqfold':
            return self.seqfoldScore(queries)
        elif self.config.dataset.oracle == 'nupack energy':
            return self.nupackScore(queries, returnFunc = 'energy')
        elif self.config.dataset.oracle == 'nupack pins':
            return -self.nupackScore(queries, returnFunc = 'pins')
        elif self.config.dataset.oracle == 'nupack pairs':
            return -self.nupackScore(queries, returnFunc = 'pairs')
        elif (self.config.dataset.oracle == 'onemax') or (self.config.dataset.oracle == 'twomin') or (self.config.dataset.oracle == 'fourpeaks')\
                or (self.config.dataset.oracle == 'deceptivetrap') or (self.config.dataset.oracle == 'nklandscape') or (self.config.dataset.oracle == 'wmodel'):
            return self.BB_DOB_functions(queries)
        elif isinstance(self.config.dataset.oracle, list) and all(["nupack " in el for el in self.config.dataset.oracle]):
            return self.nupackScore(queries, returnFunc=[el.replace("nupack ", "") for el in self.config.dataset.oracle])
        else:
            raise NotImplementedError("Unknown orackle type")


    def BB_DOB_functions(self, queries):
        '''
        BB-DOB OneMax benchmark
        :param queries:
        :return:
        '''
        if self.config.dataset.variable_length:
            queries = np.clip(queries, 1, self.config.dataset.dict_size) #  merge padding with class 1

        x0 = [np.binary_repr((queries[i][j] - 1).astype('uint8'),width=2) for i in range(len(queries)) for j in range(self.config.dataset.max_length)] # convert to binary
        x0 = np.asarray(x0).astype(str).reshape(len(queries), self.config.dataset.max_length) # reshape to proper size
        x0= [''.join(x0[i]) for i in range(len(x0))] # concatenate to binary strings
        x1 = np.zeros((len(queries),len(x0[0])),int) # initialize array
        for i in range(len(x0)): # finally, as an array (took me long enough)
            x1[i] = np.asarray(list(x0[i])).astype(int)

        dimension = x1.shape[1]

        x1 = idx2one_hot(x1, 2) # convert to BB_DOB one_hot format

        objective = self.getObjective(dimension)

        evals, info = objective(x1)

        return evals


    def getObjective(self, dimension):
        if self.config.dataset.oracle == 'onemax': # very limited in our DNA one-hot encoding
            objective = OneMax(dimension)
        elif self.config.dataset.oracle == 'twomin':
            objective = TwoMin(dimension)
        elif self.config.dataset.oracle == 'fourpeaks': # very limited in our DNA one-hot encoding
            objective = FourPeaks(dimension, t=3)
        elif self.config.dataset.oracle == 'deceptivetrap':
            objective = DeceptiveTrap(dimension, minimize=True)
        elif self.config.dataset.oracle == 'nklandscape':
            objective = NKLandscape(dimension, minimize=True)
        elif self.config.dataset.oracle == 'wmodel':
            objective = WModel(dimension, mu=self.mu, v=self.v, m = self.m, n = self.n, gamma = self.gamma, minimize=True)
        else:
            printRecord(self.config.dataset.oracle + ' is not a valid dataset!')
            sys.exit()

        return objective

    def linearToy(self,queries):
        '''
        return the energy of a toy model for the given set of queries
        sites are completely uncorrelated
        :param queries:
        :return:
        '''
        energies = queries @ self.linFactors # simple matmul - padding entries (zeros) have zero contribution

        return energies


    def toyHamiltonian(self,queries):
        '''
        return the energy of a toy model for the given set of queries
        sites may be correlated if they have a strong coupling (off diagonal term in the Hamiltonian)
        :param queries:
        :return:
        '''

        energies = np.zeros(len(queries))
        for i in range(len(queries)):
            energies[i] = queries[i] @ self.hamiltonian @ queries[i].transpose() # compute energy for each sample via inner product with the Hamiltonian

        return energies


    def PottsEnergy(self, queries):
        '''
        test oracle - randomly generated Potts Multilevel Spin Hamiltonian
        each pair of sites is correlated depending on the occupation of each site
        :param queries: sequences to be scored
        :return:
        '''

        # DNA Potts model - OLD
        #coupling_dict = scipy.io.loadmat('40_level_scored.mat')
        #N = coupling_dict['h'].shape[1] # length of DNA chain
        #assert N == len(queries[0]), "Hamiltonian and proposed sequences are different sizes!"
        #h = coupling_dict['h']
        #J = coupling_dict['J']

        energies = np.zeros(len(queries))
        for k in range(len(queries)):
            nnz = np.count_nonzero(queries[k])
            # potts hamiltonian
            for ii in range(nnz): # ignore padding terms
                energies[k] += self.pottsH[ii, queries[k,ii] - 1] # add onsite term and account for indexing (e.g. 1-4 -> 0-3)

                for jj in range(ii,nnz): # this is duplicated on lower triangle so we only need to do it from i-L
                    energies[k] += 2 * self.pottsJ[ii, jj, queries[k,ii] - 1, queries[k,jj] - 1]  # site-specific couplings

        return energies


    def seqfoldScore(self,queries, returnSS = False):
        '''
        get the secondary structure for a given sequence
        using seqfold here - identical features are available using nupack, though results are sometimes different
        :param sequence:
        :return:
        '''
        temperature = 37.0  # celcius
        sequences = self.numbers2letters(queries)

        energies = np.zeros(len(sequences))
        strings = []
        pairLists = []
        i = -1
        for sequence in sequences:
            i += 1
            en = dg(sequence, temp = temperature) # get predicted minimum energy of folded structure
            if np.isfinite(en):
                if en > 1500: # no idea why it does this but sometimes it adds 1600 - we will upgrade this to nupack in the future
                    energies[i] = en - 1600
                else:
                    energies[i] = en
            else:
                energies[i] = 5 # np.nan # set infinities as being very unlikely

            if returnSS:
                structs = fold(sequence)  # identify structural features
                # print(round(sum(s.e for s in structs), 2)) # predicted energy of the final structure

                desc = ["."] * len(sequence)
                pairList = []
                for s in structs:
                    pairList.append(s.ij[0])
                    if len(s.ij) == 1:
                        i, j = s.ij[0]
                        desc[i] = "("
                        desc[j] = ")"

                ssString = "".join(desc) # secondary structure string
                strings.append(ssString)
                pairList = np.asarray(pairList) + 1 # list of paired bases
                pairLists.append(pairList)

        if returnSS:
            return energies, strings, pairLists
        else:
            return energies


    def numbers2letters(self, sequences):  # Tranforming letters to numbers (1234 --> ATGC)
        '''
        Converts numerical values to ATGC-format
        :param sequences: numerical DNA sequences to be converted
        :return: DNA sequences in ATGC format
        '''
        if type(sequences) != np.ndarray:
            sequences = np.asarray(sequences)

        my_seq = ["" for x in range(len(sequences))]
        row = 0
        for j in range(len(sequences)):
            seq = sequences[j, :]
            assert type(seq) != str, 'Function inputs must be a list of equal length strings'
            for i in range(len(sequences[0])):
                na = seq[i]
                if na == 1:
                    my_seq[row] += 'A'
                elif na == 2:
                    my_seq[row] += 'T'
                elif na == 3:
                    my_seq[row] += 'C'
                elif na == 4:
                    my_seq[row] += 'G'
            row += 1
        return my_seq


    def numpy_fillna(self, data):
        '''
        function to pad uneven-length vectors up to the max with zeros
        :param data:
        :return:
        '''
        # Get lengths of each row of data
        lens = np.array([len(i) for i in data])

        # Mask of valid places in each row
        mask = np.arange(lens.max()) < lens[:, None]

        # Setup output array and put elements from data into masked positions
        out = np.zeros(mask.shape, dtype=object)
        out[mask] = np.concatenate(data)
        return out


    def nupackScore(self, queries, returnFunc='energy'):
        # Nupack requires Linux OS.
        #use nupack instead of seqfold - more stable and higher quality predictions in general
        #returns the energy of the most probable structure only
        #:param queries:
        #:param returnFunct 'energy' 'pins' 'pairs'
        #:return:

        temperature = 310.0  # Kelvin
        ionicStrength = 1.0 # molar
        sequences = self.numbers2letters(queries)

        energies = np.zeros(len(sequences))
        nPins = np.zeros(len(sequences)).astype(int)
        nPairs = 0
        ssStrings = np.zeros(len(sequences), dtype=object)

        # parallel evaluation - fast
        strandList = []
        comps = []
        i = -1
        for sequence in sequences:
            i += 1
            strandList.append(Strand(sequence, name='strand{}'.format(i)))
            comps.append(Complex([strandList[-1]], name='comp{}'.format(i)))

        set = ComplexSet(strands=strandList, complexes=SetSpec(max_size=1, include=comps))
        model1 = Model(material='dna', celsius=temperature - 273, sodium=ionicStrength)
        results = complex_analysis(set, model=model1, compute=['mfe'])
        for i in range(len(energies)):
            energies[i] = results[comps[i]].mfe[0].energy
            ssStrings[i] = str(results[comps[i]].mfe[0].structure)

        dict_return = {}
        if 'pins' in returnFunc:
            for i in range(len(ssStrings)):
                indA = 0  # hairpin completion index
                for j in range(len(sequences[i])):
                    if ssStrings[i][j] == '(':
                        indA += 1
                    elif ssStrings[i][j] == ')':
                        indA -= 1
                        if indA == 0:  # if we come to the end of a distinct hairpin
                            nPins[i] += 1
            dict_return.update({"pins": nPins})
        if 'pairs' in returnFunc:
            nPairs = np.asarray([ssString.count('(') for ssString in ssStrings]).astype(int)
            dict_return.update({"pairs": nPairs})
        if 'energy' in returnFunc:
            dict_return.update({"energy": energies})

<<<<<<< HEAD
        if returnFunc == 'energy':
            return energies
        elif returnFunc == 'hairpins':
            return nPins
        elif returnFunc == 'pairs':
            return nPairs
=======
        if isinstance(returnFunc, list):
            if len(returnFunc) > 1:
                return dict_return
            else:
                return dict_return[returnFunc[0]]
        else:
            return dict_return[returnFunc]
>>>>>>> 454260f8
<|MERGE_RESOLUTION|>--- conflicted
+++ resolved
@@ -429,14 +429,6 @@
         if 'energy' in returnFunc:
             dict_return.update({"energy": energies})
 
-<<<<<<< HEAD
-        if returnFunc == 'energy':
-            return energies
-        elif returnFunc == 'hairpins':
-            return nPins
-        elif returnFunc == 'pairs':
-            return nPairs
-=======
         if isinstance(returnFunc, list):
             if len(returnFunc) > 1:
                 return dict_return
@@ -444,4 +436,3 @@
                 return dict_return[returnFunc[0]]
         else:
             return dict_return[returnFunc]
->>>>>>> 454260f8
