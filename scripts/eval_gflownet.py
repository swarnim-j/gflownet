--- conflicted
+++ resolved
@@ -174,30 +174,11 @@
 
     if not args.samples_only:
         gflownet.logger.test.n = args.n_samples
-<<<<<<< HEAD
-        (
-            l1,
-            kl,
-            jsd,
-            corr_prob_traj_rew,
-            var_logrew_logp,
-            nll,
-            mean_logprobs_std,
-            mean_probs_std,
-            logprobs_std_nll_ratio,
-            figs,
-            env_metrics,
-        ) = gflownet.test()
-        # Save figures
-        keys = ["True reward and GFlowNet samples", "GFlowNet KDE Policy", "Reward KDE"]
-        fignames = ["samples", "kde_gfn", "kde_reward"]
-=======
         eval_results = gflownet.evaluator.eval()
 
         # TODO-V: legacy -> ok to remove?
         # keys = ["True reward and GFlowNet samples", "GFlowNet KDE Policy", "Reward KDE"]
         # fignames = ["samples", "kde_gfn", "kde_reward"]
->>>>>>> 583eda58
 
         output_dir = base_dir / "figures"
         print("output_dir: ", str(output_dir))
@@ -210,21 +191,9 @@
         print(f"Saved figures to {output_dir}")
 
         # Print metrics
-<<<<<<< HEAD
-        print(f"L1: {l1}")
-        print(f"KL: {kl}")
-        print(f"JSD: {jsd}")
-        print(f"Corr (exp(logp), rewards): {corr_prob_traj_rew}")
-        print(f"Var (log(R) - logp): {var_logrew_logp}")
-        print(f"NLL: {nll}")
-        print(f"Mean Std. logprobs: {mean_logprobs_std}")
-        print(f"Mean Std. probs: {mean_probs_std}")
-        print(f"Std. logprobs / NLL: {logprobs_std_nll_ratio}")
-=======
         print("Metrics:")
         for k, v in eval_results["metrics"].items():
             print(f"\t{k}: {v:.4f}")
->>>>>>> 583eda58
 
     # ------------------------------------------
     # -----  Sample GFlowNet  -----
