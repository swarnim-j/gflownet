"""
Runnable script with hydra capabilities
"""
import sys
import random
import hydra
from omegaconf import OmegaConf, DictConfig
from gflownet.utils.common import flatten_config


@hydra.main(config_path="./config", config_name="main")
def main(config):
    # Reset seed for job-name generation in multirun jobs
    random.seed(None)
    # Log config
    log_config = flatten_config(OmegaConf.to_container(config, resolve=True), sep="/")
    log_config = {"/".join(("config", key)): val for key, val in log_config.items()}
    if config.log == True:
        logger = hydra.utils.instantiate(config.logger)
    # The proxy is required in the env for scoring: might be an oracle or a model
    proxy = hydra.utils.instantiate(config.proxy)
    # The proxy is passed to env and used for computing rewards
    env = hydra.utils.instantiate(config.env, proxy=proxy, log_tool=logger)
    gflownet = hydra.utils.instantiate(
        config.gflownet, env=env, buffer=config.env.buffer
    )
    gflownet.train()

    # sample from the oracle, not from a proxy model
<<<<<<< HEAD
    batch, times = gflownet.sample_batch(env, config.n_samples, train=False)
=======
    batch, times = gflownet.sample_batch(
        env, config.n_samples, train=False
    )
    print(gflownet.buffer.replay)
>>>>>>> ddaec82f


if __name__ == "__main__":
    main()
    sys.exit()<|MERGE_RESOLUTION|>--- conflicted
+++ resolved
@@ -27,14 +27,10 @@
     gflownet.train()
 
     # sample from the oracle, not from a proxy model
-<<<<<<< HEAD
-    batch, times = gflownet.sample_batch(env, config.n_samples, train=False)
-=======
     batch, times = gflownet.sample_batch(
         env, config.n_samples, train=False
     )
     print(gflownet.buffer.replay)
->>>>>>> ddaec82f
 
 
 if __name__ == "__main__":
