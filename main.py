"""
This code implements an active learning protocol for global minimization of some function

# TODO
==> incorporate gFlowNet
    -> model state calculation
    -> training and sampling print statements
        => training performance
        => sample quality e.g., diversity, span, best scores averages, whatever
        -> print flag on gflownet convergence - epoch limit OR loss convergence
    -> hardcode padding rules - in case it is poorly trained, it should never be able to add a base after the end of the chain
    -> iteratively resample gflownet to remove duplicates until desired sample number is reached
    -> merge gflownet oracles with standard oracle class
    -> switch gflownet training tqdm from iters to log convergence
    -> make sure gflownet scores are aligned with AL optimization target (minimization)
    -> add option for test mode to slash model size and training epochs
==> RL training and testing
==> add a function for tracking dataset distances and adjusting the cutoff
==> update and test beluga requirements


low priority /long term
==> consider augment binary distance metric with multi-base motifs - or keep current setup (minimum single mutations)
==> check that relevant params (ensemble size) are properly overwritten when picking up old jobs
==> augmentation regularization
==> maybe print outputs at the end of each iteration as a lovely table
==> add detection for oracle.initializeDataset for if the requested number of samples is a significant fraction of the total sample space - may be faster to return full space or large fraction of all permutations

known issues
==> training parallelism hangs on iteration #2 on linux

"""
print("Imports...", end="")
import sys
from argparse import ArgumentParser
from comet_ml import Experiment
import activeLearner
from utils import *
import time
import warnings

warnings.filterwarnings("ignore", category=RuntimeWarning)  # annoying numpy error


def add_args(parser):
    """
    Adds command-line arguments to parser

    Returns:
        argparse.Namespace: the parsed arguments
    """
    args2config = {}
    # YAML config
    parser.add_argument(
        "-y",
        "--yaml_config",
        default=None,
        type=str,
        help="YAML configuration file",
    )
    args2config.update({"yaml_config": ["yaml_config"]})
    # General
    parser.add_argument(
        "--test_mode",
        action="store_true",
        default=False,
        help="Set parameters for a quick test run",
    )
    args2config.update({"test_mode": ["test_mode"]})
    parser.add_argument("--debug", action="store_true", default=False)
    args2config.update({"debug": ["debug"]})
    parser.add_argument("--run_num", type=int, default=0, help="Experiment ID")
    args2config.update({"run_num": ["run_num"]})
    parser.add_argument(
        "--explicit_run_enumeration",
        action="store_true",
        default=False,
        help="If True, the next run be fresh, in directory 'run%d'%run_num; if False, regular behaviour. Note: only use this on fresh runs",
    )
    args2config.update({"explicit_run_enumeration": ["explicit_run_enumeration"]})
    # Seeds
    parser.add_argument(
        "--sampler_seed",
        type=int,
        default=0,
        help="Seed for MCMC modelling (each set of gammas gets a different seed)",
    )
    args2config.update({"sampler_seed": ["seeds", "sampler"]})
    parser.add_argument(
        "--model_seed",
        type=int,
        default=0,
        help="seed used for model ensemble (each model gets a different seed)",
    )
    args2config.update({"model_seed": ["seeds", "model"]})
    parser.add_argument(
        "--dataset_seed",
        type=int,
        default=0,
        help="if we are using a toy dataset, it may take a specific seed",
    )
    args2config.update({"dataset_seed": ["seeds", "dataset"]})
    parser.add_argument(
        "--toy_oracle_seed",
        type=int,
        default=0,
        help="if we are using a toy dataset, it may take a specific seed",
    )
    args2config.update({"toy_oracle_seed": ["seeds", "toy_oracle"]})
    parser.add_argument(
        "--machine",
        type=str,
        default="local",
        help="'local' or 'cluster' (assumed linux env)",
    )
    args2config.update({"machine": ["machine"]})
    parser.add_argument("--device", default="cuda", type=str, help="'cuda' or 'cpu'")
    args2config.update({"device": ["device"]})
    parser.add_argument("--workdir", type=str, default=None, help="Working directory")
    args2config.update({"workdir": ["workdir"]})
    # Dataset
    parser.add_argument("--dataset", type=str, default="linear")
    args2config.update({"dataset": ["dataset", "oracle"]})
    parser.add_argument(
        "--dataset_type",
        type=str,
        default="toy",
        help="Toy oracle is very fast to sample",
    )
    args2config.update({"dataset_type": ["dataset", "type"]})
    parser.add_argument(
        "--init_dataset_length",
        type=int,
        default=int(1e2),
        help="number of items in the initial (toy) dataset",
    )
    args2config.update({"init_dataset_length": ["dataset", "init_length"]})
    parser.add_argument(
        "--dict_size",
        type=int,
        default=4,
        help="number of possible choices per-state, e.g., [0,1] would be two, [1,2,3,4] (representing ATGC) would be 4 - with variable length, 0's are added for padding",
    )
    args2config.update({"dict_size": ["dataset", "dict_size"]})
    parser.add_argument(
        "--fixed_sample_length",
        dest="variable_sample_length",
        action="store_false",
        default=True,
        help="models will sample within ranges set below",
    )
    args2config.update({"variable_sample_length": ["dataset", "variable_length"]})
    parser.add_argument("--min_sample_length", type=int, default=10)
    args2config.update({"min_sample_length": ["dataset" "min_length"]})
    parser.add_argument("--max_sample_length", type=int, default=40)
    args2config.update({"max_sample_length": ["dataset", "max_length"]})
    parser.add_argument(
        "--sample_tasks",
        type=int,
        default=1,
        help="WIP unfinished for multi-task training - how many outputs per oracle? (only nupack currently  setup for > 1 output)",
    )
    args2config.update({"sample_tasks": ["dataset", "sample_tasks"]})
    # AL
    parser.add_argument(
        "--sample_method", type=str, default="gflownet", help="'mcmc', 'gflownet'"
    )
    args2config.update({"sample_method": ["al", "sample_method"]})
    parser.add_argument(
        "--query_mode",
        type=str,
        default="learned",
        help="'random', 'energy', 'uncertainty', 'heuristic', 'learned' # different modes for query construction",
    )
    args2config.update({"query_mode": ["al", "query_mode"]})
    parser.add_argument(
        "--pipeline_iterations",
        type=int,
        default=1,
        help="number of cycles with the oracle",
    )
    args2config.update({"pipeline_iterations": ["al", "n_iter"]})
    parser.add_argument(
        "--query_selection",
        type=str,
        default="clustering",
        help="agglomerative 'clustering', 'cutoff' or strictly 'argmin' based query construction",
    )
    args2config.update({"query_selection": ["al", "query_selection"]})
    parser.add_argument(
        "--minima_dist_cutoff",
        type=float,
        default=0.25,
        help="minimum distance (normalized, binary) between distinct minima or between clusters in agglomerative clustering OR 'cutoff' batch selection",
    )
    args2config.update({"minima_dist_cutoff": ["al", "minima_dist_cutoff"]})
    parser.add_argument(
        "--queries_per_iter",
        type=int,
        default=100,
        help="maximum number of questions we can ask the oracle per cycle",
    )
    args2config.update({"queries_per_iter": ["al", "queries_per_iter"]})
    parser.add_argument(
        "--mode",
        type=str,
        default="training",
        help="'training'  'evaluation' 'initialize' - only training currently useful",
    )
    args2config.update({"mode": ["al", "mode"]})
<<<<<<< HEAD
    parser.add_argument("--q_network_width", type=int, default=10)
    args2config.update(
        {"q_network_width": ["al", "q_network_width"]}
    )
=======
    parser.add_argument(
        "--agent_buffer_size",
        type=int,
        default=10000,
        help="RL agent buffer size",
    )
    args2config.update({"agent_buffer_size": ["al", "buffer_size"]})
    parser.add_argument(
        "--episodes",
        type=int,
        default=1,
        help="Episodes",
    )
    args2config.update({"episodes": ["al", "episodes"]})
    parser.add_argument("--hyperparams_learning", action="store_true")
    args2config.update({"hyperparams_learning": ["al", "hyperparams_learning"]})
>>>>>>> 23eef60f
    # Querier
    parser.add_argument(
        "--model_state_size",
        type=int,
        default=30,
        help="number of selected datapoints of model evaluations",
    )
    args2config.update({"model_state_size": ["querier", "model_state_size"]})
    parser.add_argument(
        "--qmodel_opt", type=str, default="SGD", help="optimizer for q-network"
    )
    args2config.update({"qmodel_opt": ["querier", "opt"]})
    parser.add_argument(
        "--qmodel_momentum", type=float, default=0.95, help="momentum for q-network"
    )
    args2config.update({"qmodel_momentum": ["querier", "momentum"]})
    parser.add_argument(
        "--qmodel_preload_path",
        type=str,
        default=None,
        help="location of pre-trained qmodel",
    )
    args2config.update({"qmodel_preload_path": ["querier", "model_ckpt"]})

    # GFlowNet
    parser.add_argument("--gflownet_model_ckpt", default=None, type=str)
    args2config.update({"gflownet_model_ckpt": ["gflownet" "model_ckpt"]})
    parser.add_argument("--gflownet_progress", action="store_true")
    args2config.update({"gflownet_progress": ["gflownet", "progress"]})
    parser.add_argument(
        "--gflownet_learning_rate", default=1e-4, help="Learning rate", type=float
    )
    args2config.update({"gflownet_learning_rate": ["gflownet", "learning_rate"]})
    parser.add_argument("--gflownet_opt", default="adam", type=str)
    args2config.update({"gflownet_opt": ["gflownet", "opt"]})
    parser.add_argument("--adam_beta1", default=0.9, type=float)
    args2config.update({"adam_beta1": ["gflownet", "adam_beta1"]})
    parser.add_argument("--adam_beta2", default=0.999, type=float)
    args2config.update({"adam_beta2": ["gflownet", "adam_beta2"]})
    parser.add_argument("--gflownet_momentum", default=0.9, type=float)
    args2config.update({"gflownet_momentum": ["gflownet", "momentum"]})
    parser.add_argument("--gflownet_mbsize", default=16, help="Minibatch size", type=int)
    args2config.update({"gflownet_mbsize": ["gflownet", "mbsize"]})
    parser.add_argument("--train_to_sample_ratio", default=1, type=float)
    args2config.update({"train_to_sample_ratio": ["gflownet", "train_to_sample_ratio"]})
    parser.add_argument("--gflownet_n_hid", default=256, type=int)
    args2config.update({"gflownet_n_hid": ["gflownet", "n_hid"]})
    parser.add_argument("--gflownet_n_layers", default=2, type=int)
    args2config.update({"gflownet_n_layers": ["gflownet", "n_layers"]})
    parser.add_argument(
        "--gflownet_n_iter", default=20000, type=int, help="gflownet training steps"
    )
    args2config.update({"gflownet_n_iter": ["gflownet", "n_iter"]})
    parser.add_argument(
        "--num_empirical_loss",
        default=200000,
        type=int,
        help="Number of samples used to compute the empirical distribution loss",
    )
    args2config.update({"num_empirical_loss": ["gflownet", "num_empirical_loss"]})
    parser.add_argument(
        "--no_batch_reward",
        dest="batch_reward",
        action="store_false",
        default=True,
        help="If True, compute rewards after batch is formed",
    )
    parser.add_argument(
        "--gflownet_n_samples",
        type=int,
        default=1000,
        help="Sequences to sample from GFLowNet",
    )
    args2config.update({"gflownet_n_samples": ["gflownet", "n_samples"]})
    args2config.update({"batch_reward": ["gflownet", "batch_reward"]})
    parser.add_argument("--bootstrap_tau", default=0.0, type=float)
    args2config.update({"bootstrap_tau": ["gflownet", "bootstrap_tau"]})
    parser.add_argument("--clip_grad_norm", default=0.0, type=float)
    args2config.update({"clip_grad_norm": ["gflownet", "clip_grad_norm"]})
    parser.add_argument("--comet_project", default=None, type=str)
    args2config.update({"comet_project": ["gflownet", "comet", "project"]})
    parser.add_argument(
        "-t", "--tags", nargs="*", help="Comet.ml tags", default=[], type=str
    )
    args2config.update({"tags": ["gflownet", "comet", "tags"]})
    parser.add_argument("--gflownet_annealing", action="store_true")
    args2config.update({"gflownet_annealing": ["gflownet", "annealing"]})
    # Proxy model
    parser.add_argument(
        "--proxy_model_type",
        type=str,
        default="mlp",
        help="type of proxy model - mlp or transformer",
    )
    args2config.update({"proxy_model_type": ["proxy", "model_type"]})
    parser.add_argument(
        "--training_parallelism",
        action="store_true",
        default=False,
        help="fast enough on GPU without paralellism - True doesn't always work on linux",
    )
    args2config.update({"training_parallelism": ["proxy", "training_parallelism"]})
    parser.add_argument(
        "--proxy_model_ensemble_size",
        type=int,
        default=10,
        help="number of models in the ensemble",
    )
    args2config.update({"proxy_model_ensemble_size": ["proxy", "ensemble_size"]})
    parser.add_argument(
        "--proxy_model_width",
        type=int,
        default=256,
        help="number of neurons per proxy NN layer",
    )
    args2config.update({"proxy_model_width": ["proxy", "width"]})
    parser.add_argument(
        "--embedding_dim",
        type=int,
        default=256,
        help="embedding dimension for transformer only",
    )
    args2config.update({"embedding_dim": ["proxy", "embedding_dim"]})
    parser.add_argument(
        "--proxy_model_layers",
        type=int,
        default=2,
        help="number of layers in NN proxy models (transformer encoder layers OR MLP layers)",
    )
    args2config.update({"proxy_model_layers": ["proxy", "n_layers"]})
    parser.add_argument("--proxy_training_batch_size", type=int, default=10)
    args2config.update({"proxy_training_batch_size": ["proxy", "mbsize"]})
    parser.add_argument("--proxy_max_epochs", type=int, default=200)
    args2config.update({"proxy_max_epochs": ["proxy", "max_epochs"]})
    parser.add_argument(
        "--proxy_no_shuffle_dataset",
        dest="proxy_shuffle_dataset",
        action="store_false",
        default=True,
        help="give each model in the ensemble a uniquely shuffled dataset",
    )
    args2config.update({"proxy_shuffle_dataset": ["proxy", "shuffle_dataset"]})
    # MCMC
    parser.add_argument(
        "--mcmc_sampling_time",
        type=int,
        default=int(1e4),
        help="at least 1e4 is recommended for convergence",
    )
    args2config.update({"mcmc_sampling_time": ["mcmc", "sampling_time"]})
    parser.add_argument(
        "--mcmc_num_samplers",
        type=int,
        default=40,
        help="minimum number of gammas over which to search for each sampler (if doing in parallel, we may do more if we have more CPUs than this)",
    )
    args2config.update({"mcmc_num_samplers": ["mcmc", "num_samplers"]})
    parser.add_argument("--stun_min_gamma", type=float, default=-3)
    args2config.update({"stun_min_gamma": ["mcmc", "stun_min_gamma"]})
    parser.add_argument("--stun_max_gamma", type=float, default=1)
    args2config.update({"stun_max_gamma": ["mcmc", "stun_max_gamma"]})
    return parser, args2config


def process_config(config):
    # Normalize seeds
    config.seeds.model = config.seeds.model % 10
    config.seeds.dataset = config.seeds.dataset % 10
    config.seeds.toy_oracle = config.seeds.toy_oracle % 10
    config.seeds.sampler = config.seeds.sampler % 10
    # Evaluation mode
    if config.al.mode == "evaluation":
        config.al.pipeline_iterations = 1
    # Test mode
    if config.test_mode:
        config.gflownet.n_train_steps = 100
        config.al.pipeline_iterations = 3
        config.dataset.init_length = 100
        config.al.queries_per_iter = 100
        config.mcmc.sampling_time = int(1e3)
        config.mcmc.num_samplers = 2
        config.proxy.ensemble_size = 2
        config.proxy.max_epochs = 5
        config.proxy.width = 12
        config.proxy.n_layers = 1  # for cluster batching
        config.proxy.embedding_dim = 12  # embedding dimension
        config.proxy.mbsize = 10  # model training batch size
        config.dataset.min_length, config.dataset.max_length = [
            10,
            20,
        ]
        config.dataset.dict_size = 4
    # GFlowNet
    config.gflownet.horizon = config.dataset.max_length
    config.gflownet.nalphabet = config.dataset.dict_size
    config.gflownet.func = config.dataset
    # Paths
    if not config.workdir and config.machine == "cluster":
        config.workdir = "/home/kilgourm/scratch/learnerruns"
    elif not config.workdir and config.machine == "local":
        config.workdir = (
            "C:/Users\mikem\Desktop/activeLearningRuns"  #'/home/mkilgour/learnerruns'#
        )
    return config


if __name__ == "__main__":
    # Handle command line arguments and configuration
    parser = ArgumentParser()
    _, override_args = parser.parse_known_args()
    parser, args2config = add_args(parser)
    args = parser.parse_args()
    config = get_config(args, override_args, args2config)
    config = process_config(config)
#     print("Args:\n" + "\n".join([f"    {k:20}: {v}" for k, v in vars(config).items()]))
# TODO: save final config in workdir
    al = activeLearner.ActiveLearning(config)
    if config.al.mode == "initalize":
        printRecord("Initialized!")
    elif config.al.mode == "training":
        al.runPipeline()
    elif config.al.mode == "evaluation":
        ValueError(
            "No function for this! Write a function to load torch models and evaluate inputs."
        )<|MERGE_RESOLUTION|>--- conflicted
+++ resolved
@@ -208,12 +208,10 @@
         help="'training'  'evaluation' 'initialize' - only training currently useful",
     )
     args2config.update({"mode": ["al", "mode"]})
-<<<<<<< HEAD
     parser.add_argument("--q_network_width", type=int, default=10)
     args2config.update(
         {"q_network_width": ["al", "q_network_width"]}
     )
-=======
     parser.add_argument(
         "--agent_buffer_size",
         type=int,
@@ -230,7 +228,6 @@
     args2config.update({"episodes": ["al", "episodes"]})
     parser.add_argument("--hyperparams_learning", action="store_true")
     args2config.update({"hyperparams_learning": ["al", "hyperparams_learning"]})
->>>>>>> 23eef60f
     # Querier
     parser.add_argument(
         "--model_state_size",
