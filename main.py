'''import statements'''
from comet_ml import Experiment
import activeLearner
from utils import *
import warnings
warnings.filterwarnings("ignore", category=RuntimeWarning) # annoying numpy error

'''
This code implements an active learning protocol for global minimization of some function

# TODO
==> incorporate gFlowNet
==> incorporate RL
==> RL testing
==> multi-task setup
    -> nupack output
    -> model output heads
    -> loss balancing
    -> testing

low priority /long term
==> speedtest one-hot binary distance check
==> consider augment binary distance metric with multi-base motifs - or keep current setup (minimum single mutations)
==> check that relevant params (ensemble size) are properly overwritten when picking up old jobs
==> think carefully about how we split test and train datasets
==> augmentation and other regularization
==> maybe print outputs at the end of each iteration as a lovely table

known issues
==> training parallelism hangs on iteration #2 on linux

'''

# get command line input
parser = argparse.ArgumentParser()
# high level
parser.add_argument('--run_num', type=int, default=0)
parser.add_argument('--sampler_seed', type=int, default=0) # seed for MCMC modelling (each set of gammas gets a slightly different seed)
parser.add_argument('--model_seed', type=int, default=0) # seed used for model ensemble (each model gets a slightly different seed)
parser.add_argument('--init_dataset_seed', type=int, default=0) # if we are using a toy dataset, it may take a specific seed
parser.add_argument('--toy_oracle_seed', type=int, default=0) # if we are using a toy dataset, it may take a specific seed
parser.add_argument('--machine', type = str, default = 'local') # 'local' or 'cluster' (assumed linux env)
parser.add_argument('--GPU', type = bool, default = True) # train and evaluate models on GPU
parser.add_argument('--explicit_run_enumeration', type = bool, default = False) # if this is True, the next run be fresh, in directory 'run%d'%run_num, if false, regular behaviour. Note: only use this on fresh runs
parser.add_argument('--workdir', type = str, default = None) # Working directory
# dataset settings
parser.add_argument('--dataset_type', type = str, default = 'toy') # Toy oracle is very fast to sample
parser.add_argument('--dataset', type=str, default='linear')
parser.add_argument('--init_dataset_length', type = int, default = int(1e2)) # number of items in the initial (toy) dataset
parser.add_argument('--dict_size', type = int, default = 4) # number of possible choices per-state, e.g., [0,1] would be two, [1,2,3,4] (representing ATGC) would be 4 - with variable length, 0's are added for padding
parser.add_argument('--variable_sample_length', type = bool, default = True) # models will sample within ranges set below
parser.add_argument('--min_sample_length', type = int, default = 10)
parser.add_argument('--max_sample_length', type = int, default = 40)
parser.add_argument('--sample_tasks', type = int, default = 1) # WIP unfinished for multi-task training - how many outputs per oracle? (only nupack currently  setup for > 1 output)
# AL settings
parser.add_argument('--sample_method', type=str, default='mcmc') # 'mcmc', 'gflownet'
parser.add_argument('--query_mode', type=str, default='learned') # 'random', 'energy', 'uncertainty', 'heuristic', 'learned' # different modes for query construction
parser.add_argument('--test_mode', type = bool, default = True) # if true, automatically set parameters for a quick test run
parser.add_argument('--pipeline_iterations', type = int, default = 20) # number of cycles with the oracle
parser.add_argument('--minima_dist_cutoff', type = float, default = 0.25) # minimum distance (normalized, binary) between distinct minima or between clusters in agglomerative clustering
# TODO add toggle between agglomerative clustering and simple item-by-item batching
parser.add_argument('--queries_per_iter', type = int, default = 100) # maximum number of questions we can ask the oracle per cycle
parser.add_argument('--mode', type = str, default = 'training') # 'training'  'evaluation' 'initialize' - only training currently useful
parser.add_argument('--debug', type = bool, default = False)
parser.add_argument('--no_bbdob', type = bool, default = True) # do not import bbdob
# querier settings
parser.add_argument('--model_state_size', type = int, default = 30) # number of selected datapoints of model evaluations
parser.add_argument('--qmodel_opt', type = str, default = 'SGD') # optimizer for q-network
parser.add_argument('--qmodel_momentum', type = float, default = 0.95) # momentum for q-network
parser.add_argument('--qmodel_preload_path', type = str, default = None) # location of pre-trained qmodel
parser.add_argument('--querier_latent_space_width', type = int, default = 10)
# gFlownet settings
parser.add_argument("--device", default="cpu", type=str)
parser.add_argument("--save_path", default="results/flow_insp_0.pkl.gz", type=str)
parser.add_argument("--progress", action="store_true")
parser.add_argument("--learning_rate", default=1e-4, help="Learning rate", type=float)
parser.add_argument("--opt", default="adam", type=str)
parser.add_argument("--adam_beta1", default=0.9, type=float)
parser.add_argument("--adam_beta2", default=0.999, type=float)
parser.add_argument("--momentum", default=0.9, type=float)
parser.add_argument("--mbsize", default=16, help="Minibatch size", type=int)
parser.add_argument("--train_to_sample_ratio", default=1, type=float)
parser.add_argument("--n_hid", default=256, type=int)
parser.add_argument("--n_layers", default=2, type=int)
parser.add_argument("--n_train_steps", default=20000, type=int)
parser.add_argument(
    "--num_empirical_loss",
    default=200000,
    type=int,
    help="Number of samples used to compute the empirical distribution loss",
)
parser.add_argument("--bootstrap_tau", default=0.0, type=float)
parser.add_argument("--clip_grad_norm", default=0.0, type=float)
parser.add_argument("--comet_project", default=None, type=str)
parser.add_argument(
    "-t", "--tags", nargs="*", help="Comet.ml tags", default=[], type=str
)
# proxy model settings
parser.add_argument('--proxy_model_type', type = str, default = 'mlp') # type of proxy model - mlp or transformer
parser.add_argument('--training_parallelism', type = bool, default = False) # fast enough on GPU without paralellism - True doesn't always work on linux
parser.add_argument('--proxy_model_ensemble_size', type = int, default = 10) # number of models in the ensemble
parser.add_argument('--proxy_model_width', type = int, default = 64) # number of neurons per proxy NN layer
parser.add_argument('--embedding_dim', type = int, default = 64) # embedding dimension for transformer only
parser.add_argument('--proxy_model_layers', type = int, default = 4) # number of layers in NN proxy models (transformer encoder layers OR MLP layers)
parser.add_argument('--proxy_training_batch_size', type = int, default = 10)
parser.add_argument('--proxy_max_epochs', type = int, default = 200)
parser.add_argument('--proxy_shuffle_dataset', type = bool, default = False) # give each model in the ensemble a uniquely shuffled dataset
# sampler settings
parser.add_argument('--mcmc_sampling_time', type = int, default = int(1e4)) # at least 1e4 is recommended for convergence
parser.add_argument('--mcmc_num_samplers', type = int, default = 20) # minimum number of gammas over which to search for each sampler (if doing in parallel, we may do more if we have more CPUs than this)
parser.add_argument('--gflownet_n_samples', type = int, default = 1000) # Sequences to sample from GFLowNet
parser.add_argument('--stun_min_gamma', type = float, default = -3)
parser.add_argument('--stun_max_gamma', type = float, default = 1)

params = parser.parse_args()

# normalize seeds
params.model_seed = params.model_seed % 10
params.init_dataset_seed = params.init_dataset_seed % 10
params.toy_oracle_seed = params.toy_oracle_seed % 10
params.sampler_seed = params.sampler_seed % 10
# Comet
if params.comet_project:
    params.comet = Experiment(
        project_name=params.comet_project, display_summary_level=0
    )
    if params.tags:
        params.comet.add_tags(params.tags)
    params.comet.log_parameters(vars(params))
else:
    params.comet = None

#====================================
if params.mode == 'evaluation':
    params.pipeline_iterations = 1

if params.test_mode:
    params.pipeline_iterations = 3
    params.init_dataset_length = 100
    params.queries_per_iter = 100
    params.mcmc_sampling_time = int(1e3)
    params.mcmc_num_samplers = 2
    params.proxy_model_ensemble_size = 2
    params.proxy_max_epochs = 5
    params.proxy_model_width = 12
    params.proxy_model_layers = 1  # for cluster batching
    params.embedding_dim = 12  # embedding dimension
    params.proxy_training_batch_size = 10  # model training batch size
    params.min_sample_length, params.max_sample_length = [10, 20]  # minimum input sequence length and # maximum input sequence length (inclusive) - or fixed sample size if 'variable sample length' is false
    params.dict_size = 4  # number of possible choices per-state, e.g., [0,1] would be two, [1,2,3,4] (representing ATGC) would be 4
<<<<<<< HEAD
    params.n_train_steps = 100 # GFlowNet training steps
=======
    params.n_train_steps = 100 # Max number of GFlowNet iterations
>>>>>>> 337948fe
# gflownet params
params.horizon = params.max_sample_length
params.nalphabet = params.dict_size
params.func = params.dataset
# paths
if not params.workdir and params.machine == "cluster":
    params.workdir = "/home/kilgourm/scratch/learnerruns"
elif not params.workdir and params.machine == "local":
    params.workdir = (
        "C:/Users\mikem\Desktop/activeLearningRuns"  #'/home/mkilgour/learnerruns'#
    )

#=====================================
if __name__ == '__main__':
    print("Args:\n" + "\n".join([f"    {k:20}: {v}" for k, v in vars(params).items()]))
    al = activeLearner.ActiveLearning(params)
    if params.mode == 'initalize':
        printRecord("Initialized!")
    elif params.mode == 'training':
        al.runPipeline()
    elif params.mode == 'evaluation':
        ValueError("No function for this! Write a function to load torch models and evaluate inputs.")

<|MERGE_RESOLUTION|>--- conflicted
+++ resolved
@@ -148,11 +148,7 @@
     params.proxy_training_batch_size = 10  # model training batch size
     params.min_sample_length, params.max_sample_length = [10, 20]  # minimum input sequence length and # maximum input sequence length (inclusive) - or fixed sample size if 'variable sample length' is false
     params.dict_size = 4  # number of possible choices per-state, e.g., [0,1] would be two, [1,2,3,4] (representing ATGC) would be 4
-<<<<<<< HEAD
-    params.n_train_steps = 100 # GFlowNet training steps
-=======
     params.n_train_steps = 100 # Max number of GFlowNet iterations
->>>>>>> 337948fe
 # gflownet params
 params.horizon = params.max_sample_length
 params.nalphabet = params.dict_size
